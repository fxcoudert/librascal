--- conflicted
+++ resolved
@@ -1982,30 +1982,14 @@
         }
       }
       keys_list[i_center].insert({center_type});
-<<<<<<< HEAD
-      keys_list_grad[i_grad].insert(keys_list[i_center].begin(),
-                                    keys_list[i_center].end());
-      i_grad++;
-      for (auto neigh : center.pairs()) {
-        auto && atom_j = neigh.get_atom_j();
-        auto atom_j_tag = atom_j.get_atom_tag();
-        // Key_t neigh_type{neigh.get_atom_type()};
-        if (atom_j_tag != atom_i_tag) {
-          // keys_list_grad[i_grad].insert(neigh_type);
-          keys_list_grad[i_grad].insert(center_type);
-        }
-=======
       if (this->compute_gradients) {
         keys_list_grad[i_grad].insert(keys_list[i_center].begin(),
                                       keys_list[i_center].end());
->>>>>>> 307c3920
         i_grad++;
         for (auto neigh : center.pairs()) {
           auto && atom_j = neigh.get_atom_j();
           auto atom_j_tag = atom_j.get_atom_tag();
-          // Key_t neigh_type{neigh.get_atom_type()};
           if (atom_j_tag != atom_i_tag) {
-            // keys_list_grad[i_grad].insert(neigh_type);
             keys_list_grad[i_grad].insert(center_type);
           }
           i_grad++;
