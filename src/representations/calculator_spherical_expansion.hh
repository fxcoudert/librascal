/**
 * @file   calculator_spherical_expansion.hh
 *
 * @author Max Veit <max.veit@epfl.ch>
 * @author Felix Musil <felix.musil@epfl.ch>
 * @author Andrea Grifasi <andrea.grifasi@epfl.ch>
 * @author Alexander Goscinski <alexander.goscinski@epfl.ch>
 *
 * @date   19 October 2018
 *
 * @brief  Compute the spherical harmonics expansion of the local atom density
 *
 * Copyright © 2018 Max Veit, Felix Musil, COSMO (EPFL), LAMMM (EPFL)
 *
 * rascal is free software; you can redistribute it and/or
 * modify it under the terms of the GNU Lesser General Public License as
 * published by the Free Software Foundation, either version 3, or (at
 * your option) any later version.
 *
 * rascal is distributed in the hope that it will be useful, but
 * WITHOUT ANY WARRANTY; without even the implied warranty of
 * MERCHANTABILITY or FITNESS FOR A PARTICULAR PURPOSE. See the GNU
 * Lesser General Public License for more details.
 *
 * You should have received a copy of the GNU Lesser General Public License
 * along with this software; see the file LICENSE. If not, write to the
 * Free Software Foundation, Inc., 59 Temple Place - Suite 330,
 * Boston, MA 02111-1307, USA.
 */

#ifndef SRC_REPRESENTATIONS_CALCULATOR_SPHERICAL_EXPANSION_HH_
#define SRC_REPRESENTATIONS_CALCULATOR_SPHERICAL_EXPANSION_HH_

#include "representations/calculator_base.hh"
#include "representations/cutoff_functions.hh"
#include "structure_managers/structure_manager.hh"
#include "rascal_utility.hh"
#include "math/math_utils.hh"
#include "math/spherical_harmonics.hh"
#include "math/hyp1f1.hh"
#include "math/bessel.hh"
#include "math/gauss_legendre.hh"
#include "math/interpolator.hh"
#include "structure_managers/property_block_sparse.hh"

#include <algorithm>
#include <array>
#include <cmath>
#include <memory>
#include <exception>
#include <sstream>
#include <vector>
#include <Eigen/Dense>
#include <Eigen/Eigenvalues>
#include <unordered_set>

namespace rascal {

  namespace internal {

    /**
     * List of possible Radial basis that can be used by the spherical
     * expansion.
     */
    enum class RadialBasisType { GTO, DVR, End_ };

    /**
     * List of possible atomic smearing for the definition of the atomic
     * density. If not specified, the gaussian type smearing is implided.
     */
    enum class AtomicSmearingType { Constant, PerSpecies, Radial, End_ };

    /**
     * List of possible usages of interpolator. Currently only full usage
     * or no usage is allowed, but a hybrid coud be added in the future.
     */
    enum class OptimizationType { Nothing, Interpolator, End_ };

    /**
     * Base class for the specification of the atomic smearing.
     */
    struct AtomicSmearingSpecificationBase {
      //! Constructor
      AtomicSmearingSpecificationBase() = default;
      //! Destructor
      virtual ~AtomicSmearingSpecificationBase() = default;
      //! Copy constructor
      AtomicSmearingSpecificationBase(
          const AtomicSmearingSpecificationBase & other) = delete;
      //! Move constructor
      AtomicSmearingSpecificationBase(
          AtomicSmearingSpecificationBase && other) = default;
      //! Copy assignment operator
      AtomicSmearingSpecificationBase &
      operator=(const AtomicSmearingSpecificationBase & other) = delete;
      //! Move assignment operator
      AtomicSmearingSpecificationBase &
      operator=(AtomicSmearingSpecificationBase && other) = default;

      using Hypers_t = CalculatorBase::Hypers_t;
    };

    /**
     * Specification to hold the parameter for the atomic smearing function,
     * currently only Gaussians are supported.
     *
     * This is `sigma' in the definition `f(r) = A exp(r / (2 sigma^2))'.
     *
     * This is \f$\sigma\f$ in the definition
     * \f$f(r) = A \exp{\frac{-r^2}{2 \sigma^2}}\f$.
     * The width may depend both on the atomic species of the neighbour as well
     * as the distance.
     *
     * Note that this function is template-specialized by Gaussian sigma type
     * (constant, per-species, or radially dependent).
     *
     * @param pair Atom pair defining the neighbour, as e.g. returned by
     *             iteration over neighbours of a centre
     *
     * @throw logic_error if the requested sigma type has not been implemented
     *
     */
    template <AtomicSmearingType SigmaType>
    struct AtomicSmearingSpecification {};

    template <>
    struct AtomicSmearingSpecification<AtomicSmearingType::Constant>
        : AtomicSmearingSpecificationBase {
      using Hypers_t = typename AtomicSmearingSpecificationBase::Hypers_t;
      explicit AtomicSmearingSpecification(const Hypers_t & hypers) {
        this->constant_gaussian_sigma =
            hypers.at("gaussian_sigma").at("value").get<double>();
      }
      template <size_t Order, size_t Layer>
      double get_gaussian_sigma(ClusterRefKey<Order, Layer> & /* pair */) {
        return this->constant_gaussian_sigma;
      }
      double get_gaussian_sigma() { return this->constant_gaussian_sigma; }
      double constant_gaussian_sigma{0.};
    };

    /** Per-species template specialization of the above */

    template <>
    struct AtomicSmearingSpecification<AtomicSmearingType::PerSpecies>
        : AtomicSmearingSpecificationBase {
      using Hypers_t = typename AtomicSmearingSpecificationBase::Hypers_t;
      explicit AtomicSmearingSpecification(const Hypers_t & /* hypers */) {}
      template <size_t Order, size_t Layer>
      double get_gaussian_sigma(ClusterRefKey<Order, Layer> & /* pair */) {
        throw std::logic_error("Requested a sigma type that has not yet "
                               "been implemented");
        return -1;
      }
    };

    /** Radially-dependent template specialization of the above */
    template <>
    struct AtomicSmearingSpecification<AtomicSmearingType::Radial>
        : AtomicSmearingSpecificationBase {
      using Hypers_t = typename AtomicSmearingSpecificationBase::Hypers_t;
      explicit AtomicSmearingSpecification(const Hypers_t & /* hypers */) {}
      template <size_t Order, size_t Layer>
      double get_gaussian_sigma(ClusterRefKey<Order, Layer> & /* pair */) {
        throw std::logic_error("Requested a sigma type that has not yet "
                               "been implemented");
        return -1;
      }
    };

    //! Utility to make shared pointer and cast to base class
    template <AtomicSmearingType Type, class Hypers>
    decltype(auto) make_atomic_smearing(const Hypers & sigma_hypers) {
      return std::static_pointer_cast<AtomicSmearingSpecificationBase>(
          std::make_shared<AtomicSmearingSpecification<Type>>(sigma_hypers));
    }

    //! Utility to cast base to child class
    template <AtomicSmearingType Type>
    decltype(auto) downcast_atomic_smearing(
        const std::shared_ptr<AtomicSmearingSpecificationBase> &
            atomic_smearing) {
      return std::static_pointer_cast<AtomicSmearingSpecification<Type>>(
          atomic_smearing);
    }

    /**
     * Base class to define the radial contribution to the spherical expansion
     */
    struct RadialContributionBase {
      //! Constructor
      RadialContributionBase() = default;
      //! Destructor
      virtual ~RadialContributionBase() = default;
      //! Copy constructor
      RadialContributionBase(const RadialContributionBase & other) = delete;
      //! Move constructor
      RadialContributionBase(RadialContributionBase && other) = default;
      //! Copy assignment operator
      RadialContributionBase &
      operator=(const RadialContributionBase & other) = delete;
      //! Move assignment operator
      RadialContributionBase &
      operator=(RadialContributionBase && other) = default;

      using Hypers_t = CalculatorBase::Hypers_t;
      using Matrix_t = Eigen::Matrix<double, Eigen::Dynamic, Eigen::Dynamic,
                                     Eigen::RowMajor>;
      using Vector_t = Eigen::VectorXd;
      using Matrix_Ref = typename Eigen::Ref<const Matrix_t>;
      using Vector_Ref = typename Eigen::Ref<const Vector_t>;

      //! Pure Virtual Function to set hyperparameters of the cutoff function
      virtual void set_hyperparameters(const Hypers_t &) = 0;

      virtual void precompute() = 0;
      // Can't make templated virtual member function... But these functions
      // are expected
      // virtual Vector_Ref compute_center_contribution() = 0;
      // virtual Matrix_Ref compute_neighbour_contribution() = 0;
      // virtual Matrix_Ref compute_neighbour_derivative() = 0;
    };

    template <RadialBasisType RBT>
    struct RadialContribution {};

    /**
     * Implementation of the radial contribution for Gaussian Type Orbitals
     * radial basis functions and gaussian smearing of the atom density.
     *
     * @f[
     *      R^{GTO}_{n}(r) = \mathcal{N}_n\ r^{n} \exp[-br^2]
     * @f]
     *
     * @f{gather*}
     *      \newcommand{\dd}{\mathrm{d}\,}
     *      \mathcal{N}_n^2 = \frac{2}{\sigma_n^{2n + 3}\Gamma(n + 3/2)}\\
     *      \sigma_n = (r_\text{cut}-\delta r_\text{cut})
     *      \max(\sqrt{n},1)/n_\text{max}\\
     *      b=\frac{1}{2\sigma_n}\\
     *      \int_0^\infty R^{GTO}_{n}(r) R^{GTO}_{n^\prime}(r)
     *      \dd{r}= 2 \left(\frac{1}{2 \sigma_{n}^2}+
     *      \frac{1}{2 \sigma_{n^\prime}^2} \right)^{-\frac{1}{2}
     *      (3+n+n^\prime)} \Gamma(\frac{3+n+n^\prime}{2})
     * @f}
     *
     * See [the theory page](../SOAP.html#gto-like-radial-basis) for more
     * details.
     */
    template <>
    struct RadialContribution<RadialBasisType::GTO> : RadialContributionBase {
      // Constructor
      explicit RadialContribution(const Hypers_t & hypers) {
        this->set_hyperparameters(hypers);
        this->precompute();
      }
      // Destructor
      virtual ~RadialContribution() = default;
      // Copy constructor
      RadialContribution(const RadialContribution & other) = delete;
      // Move constructor
      RadialContribution(RadialContribution && other) = default;
      // Copy assignment operator
      RadialContribution & operator=(const RadialContribution & other) = delete;
      // Move assignment operator
      RadialContribution & operator=(RadialContribution && other) = default;

      using Parent = RadialContributionBase;
      using Hypers_t = typename Parent::Hypers_t;
      // using Matrix_t = typename Parent::Matrix_t;
      using Matrix_t = Eigen::MatrixXd;
      using Vector_t = typename Parent::Vector_t;
      using Matrix_Ref = typename Parent::Matrix_Ref;
      using Vector_Ref = typename Parent::Vector_Ref;

      /**
       * Set hyperparameters.
       * @param hypers is expected to be the same as the the input of
       *         the spherical expansion
       */
      void set_hyperparameters(const Hypers_t & hypers) {
        this->hypers = hypers;

        this->max_radial = hypers.at("max_radial");
        this->max_angular = hypers.at("max_angular");

        if (hypers.find("compute_gradients") != hypers.end()) {
          this->compute_gradients = hypers.at("compute_gradients").get<bool>();
        } else {  // Default false (don't compute gradients)
          this->compute_gradients = false;
        }

        // init size of the member data
        // both precomputed quantities and actual expansion coefficients
        this->radial_ortho_matrix.resize(this->max_radial, this->max_radial);
        this->ortho_norm_matrix.resize(this->max_radial, this->max_radial);
        this->fac_b.resize(this->max_radial, 1);
        this->a_b_l_n.resize(this->max_radial, this->max_angular + 1);
        this->distance_fac_a_l.resize(this->max_angular + 1);
        this->radial_norm_factors.resize(this->max_radial, 1);
        this->radial_n_factors.resize(this->max_radial);
        this->radial_sigmas.resize(this->max_radial, 1);
        this->radial_integral_neighbour.resize(this->max_radial,
                                               this->max_angular + 1);
        this->radial_integral_center.resize(this->max_radial);
        this->radial_neighbour_derivative.resize(this->max_radial,
                                                 this->max_angular + 1);

        // find the cutoff radius of the representation
        auto fc_hypers = hypers.at("cutoff_function").get<json>();
        this->interaction_cutoff =
            fc_hypers.at("cutoff").at("value").get<double>();

        // define the type of smearing to use
        auto smearing_hypers = hypers.at("gaussian_density").get<json>();
        auto smearing_type = smearing_hypers.at("type").get<std::string>();
        if (smearing_type.compare("Constant") == 0) {
          this->atomic_smearing_type = AtomicSmearingType::Constant;
          this->atomic_smearing =
              make_atomic_smearing<AtomicSmearingType::Constant>(
                  smearing_hypers);
        } else {
          throw std::logic_error(
              "Requested Gaussian sigma type \'" + smearing_type +
              "\' has not been implemented.  Must be one of" +
              ": \'Constant\'.");
        }
      }

      void precompute() {
        this->precompute_radial_sigmas();
        this->precompute_radial_overlap();
        this->ortho_norm_matrix =
            this->radial_norm_factors.asDiagonal() * this->radial_ortho_matrix;

        this->hyp1f1_calculator.precompute(this->max_radial, this->max_angular);
      }

      // this anymore or remove the unncessary template parameter
      /* Define the contribution from a neighbour atom to the expansion
       * without requiring a cluster object os it can be used for benchmarks.
       */
      template <AtomicSmearingType AST>
      Matrix_t compute_contribution(const double & distance,
                                    const double & sigma) {
        using math::PI;
        using math::pow;
        using std::sqrt;

        auto smearing{downcast_atomic_smearing<AST>(this->atomic_smearing)};
        // a = 1 / (2*\sigma^2)
        double fac_a{0.5 * pow(sigma, -2)};

        // computes (r_{ij}*a)^l incrementally
        Vector_t distance_fac_a_l(this->max_angular + 1);
        distance_fac_a_l(0) = 1.;
        double distance_fac_a{distance * fac_a};
        for (size_t angular_l{1}; angular_l < this->max_angular + 1;
             angular_l++) {
          distance_fac_a_l(angular_l) =
              distance_fac_a_l(angular_l - 1) * distance_fac_a;
        }

        // computes (a+b_n)^{-0.5*(3+l+n)}
        Matrix_t a_b_l_n(this->max_radial, this->max_angular + 1);
        for (size_t radial_n{0}; radial_n < this->max_radial; radial_n++) {
          double a_b_l{1. / sqrt(fac_a + this->fac_b[radial_n])};

          a_b_l_n(radial_n, 0) = pow(a_b_l, 3 + radial_n);

          for (size_t angular_l{1}; angular_l < this->max_angular + 1;
               angular_l++) {
            a_b_l_n(radial_n, angular_l) =
                a_b_l_n(radial_n, angular_l - 1) * a_b_l;
          }
        }

        this->hyp1f1_calculator.calc(distance, fac_a, this->fac_b);

        Matrix_t radial_integral_neighbour =
            (a_b_l_n.array() * this->hyp1f1_calculator.get_values().array())
                .matrix() *
            distance_fac_a_l.asDiagonal();
        radial_integral_neighbour.transpose() *=
            this->radial_norm_factors.asDiagonal();
        return radial_integral_neighbour;
      }

      //! define the contribution from the central atom to the expansion
      template <AtomicSmearingType AST, size_t Order, size_t Layer>
      Vector_Ref
      compute_center_contribution(ClusterRefKey<Order, Layer> & center) {
        using math::pow;

        auto smearing{downcast_atomic_smearing<AST>(this->atomic_smearing)};

        // a = 1 / (2*\sigma^2)
        double fac_a{0.5 * pow(smearing->get_gaussian_sigma(center), -2)};
        return this->compute_center_contribution(fac_a);
      }

      //! define the contribution from the central atom to the expansion
      Vector_Ref compute_center_contribution(double fac_a) {
        using math::pow;
        using std::sqrt;

        // Contribution from the central atom
        // Y_l^m(θ, φ) =  √((2l+1)/(4*π))) \delta_{m0} and
        //  \delta_{l0} (spherical symmetry) and
        // 1F1(a,b,0) = 1
        for (size_t radial_n{0}; radial_n < this->max_radial; radial_n++) {
          double a_b_l_n{0};
          if (radial_n % 2 == 0) {
            a_b_l_n = sqrt(pow(fac_a + this->fac_b[radial_n],
                               -1 * static_cast<int>(3 + radial_n)));
          } else {
            a_b_l_n = pow(fac_a + this->fac_b[radial_n],
                          -1 * static_cast<int>(3 + radial_n) / 2);
          }

          this->radial_integral_center(radial_n) =
              this->radial_n_factors(radial_n) * a_b_l_n;
        }

        return Vector_Ref(this->radial_integral_center);
      }

      //! define the contribution from a neighbour atom to the expansion
      template <AtomicSmearingType AST, size_t Order, size_t Layer>
<<<<<<< HEAD
      inline Matrix_Ref
      compute_neighbour_contribution(const double & distance,
=======
      Matrix_Ref
      compute_neighbour_contribution(double distance,
>>>>>>> 1aa847df
                                     ClusterRefKey<Order, Layer> & pair) {
        auto smearing{downcast_atomic_smearing<AST>(this->atomic_smearing)};
        double smearing_value{smearing->get_gaussian_sigma(pair)};
        // a = 1 / (2*\sigma^2)
        double fac_a{0.5 * pow(smearing_value, -2)};
        return this->compute_neighbour_contribution(distance, fac_a);
      }

      // Define the contribution from a neighbour atom to the expansion with an
      // already precomputed a factor

      inline Matrix_Ref compute_neighbour_contribution(const double & distance,
                                                       const double & fac_a) {
        using math::pow;
        using std::sqrt;

        // computes (r_{ij}*a)^l incrementally
        this->distance_fac_a_l(0) = 1.;

        double distance_fac_a{distance * fac_a};
        for (size_t angular_l{1}; angular_l < this->max_angular + 1;
             angular_l++) {
          this->distance_fac_a_l(angular_l) =
              this->distance_fac_a_l(angular_l - 1) * distance_fac_a;
        }

        // computes (a+b_n)^{-0.5*(3+l+n)}
        Eigen::ArrayXd a_b_l{Eigen::rsqrt(fac_a + this->fac_b.array())};
        for (size_t radial_n{0}; radial_n < this->max_radial; radial_n++) {
          this->a_b_l_n(radial_n, 0) = pow(a_b_l(radial_n), 3 + radial_n);
        }
        // seems like vetorization does not improve things here because it is
        // memory is not contiguous ? or because max_angular is quite small and
        // memory overhead balances out the vector arithmetics gain
        for (size_t angular_l{1}; angular_l < this->max_angular + 1;
             ++angular_l) {
          this->a_b_l_n.col(angular_l) =
              (this->a_b_l_n.col(angular_l - 1).array() * a_b_l).matrix();
        }

        this->hyp1f1_calculator.calc(distance, fac_a, this->fac_b,
                                     this->compute_gradients);

        this->radial_integral_neighbour =
            (this->a_b_l_n.array() *
             this->hyp1f1_calculator.get_values().array())
                .matrix() *
            this->distance_fac_a_l.asDiagonal();

        return Matrix_Ref(this->radial_integral_neighbour);
      }

      /**
       * Compute the radial derivative of the neighbour contribution
       *
       * Note that you _must_ call compute_neighbour_contribution() first to
       * populate the relevant arrays!
       *
       * The derivative is taken with respect to the pair distance,
       * \f$r_{ij}\f$.  In order to get the radial component of the gradient,
       * remember to multiply by the direction vector
       * \f$
       *    \renewcommand{\vec}[1]{\mathbf{#1}}
       *    \hat{\vec{r}_{ij}}
       * \f$
       * (and not the vector itself), since
       * \f[
       *    \let\grad\nabla
       *    \grad_{\vec{r}_i} f(r_{ij}) =
       *                    \frac{\dd f}{\dd r_{ij}}
       *                    \frac{- \vec{r}_{ij}}{r_{ij}}
       *                  = \frac{\dd f}{\dd r_{ij}} -\hat{\vec{r}_{ij}}.
       * \f]
       *
       * so multiply by _negative_ \f$\hat{\vec{r}}_{ij}\f$ to get the radial
       * component of the gradient wrt motion of the central atom
       * (\f$\frac{d}{d\vec{r}_i}\f$).
       *
       * And finally, there is no compute_center_derivative() because that's
       * just zero -- the center contribution doesn't vary w.r.t. motion of
       * the central atom
       */
<<<<<<< HEAD
      template <size_t Order, size_t Layer>
      inline Matrix_Ref
=======
      template <AtomicSmearingType AST, size_t Order, size_t Layer>
      Matrix_Ref
>>>>>>> 1aa847df
      compute_neighbour_derivative(double distance,
                                   ClusterRefKey<Order, Layer> & /*pair*/) {
        using math::PI;
        using math::pow;
        using std::sqrt;

        // start proportional_factors as the list of l from 0 to l_max
        Vector_t proportional_factors =
            Vector_t::LinSpaced(this->max_angular + 1, 0, this->max_angular);
        proportional_factors /= distance;

        this->radial_neighbour_derivative =
            (this->a_b_l_n.array() *
             this->hyp1f1_calculator.get_derivatives().array())
                .matrix() *
            this->distance_fac_a_l.asDiagonal();

        this->radial_neighbour_derivative +=
            this->radial_integral_neighbour * proportional_factors.asDiagonal();

        return Matrix_Ref(this->radial_neighbour_derivative);
      }

      template <typename Coeffs>
      void finalize_coefficients(Coeffs & coefficients) const {
        coefficients.lhs_dot(this->ortho_norm_matrix);
      }

      template <int n_spatial_dimensions, typename Coeffs, typename Center>
      void finalize_coefficients_der(Coeffs & coefficients_gradient,
                                     Center & center) const {
        for (auto neigh : center.with_self_pair()) {
          auto & coefficients_neigh_gradient = coefficients_gradient[neigh];
          coefficients_neigh_gradient
              .template lhs_dot_der<n_spatial_dimensions>(
                  this->ortho_norm_matrix);
        }  // for (neigh : center)
      }

      /** Compute common prefactors for the radial Gaussian basis functions */
      void precompute_radial_sigmas() {
        using math::pow;
        // Precompute common prefactors
        for (size_t radial_n{0}; radial_n < this->max_radial; ++radial_n) {
          this->radial_sigmas[radial_n] =
              std::max(std::sqrt(static_cast<double>(radial_n)), 1.0) *
              this->interaction_cutoff / static_cast<double>(this->max_radial);
          this->fac_b[radial_n] = 0.5 * pow(this->radial_sigmas[radial_n], -2);
          this->radial_norm_factors(radial_n) =
              0.25 * std::sqrt(2.0 / (std::tgamma(1.5 + radial_n) *
                                      pow(this->radial_sigmas[radial_n],
                                          3 + 2 * radial_n)));
          this->radial_n_factors(radial_n) =
              std::tgamma(0.5 * (3.0 + radial_n)) / std::tgamma(1.5);
        }
      }

      /**
       * Compute the radial overlap matrix for later orthogonalization.
       *
       * @throw runtime_error if the overlap matrix cannot be diagonalized
       */
      void precompute_radial_overlap() {
        using math::pow;
        using std::sqrt;
        using std::tgamma;

        // TODO(max-veit) see if we can replace the gammas with their natural
        // logs,
        // since it'll overflow for relatively small n (n1 + n2 >~ 300)
        // UPDATE nevermind, the overlap matrix becomes singular well before
        // this point.
        Matrix_t overlap(this->max_radial, this->max_radial);
        for (size_t radial_n1{0}; radial_n1 < this->max_radial; radial_n1++) {
          for (size_t radial_n2{0}; radial_n2 < this->max_radial; radial_n2++) {
            overlap(radial_n1, radial_n2) =
                pow(0.5 / pow(this->radial_sigmas[radial_n1], 2) +
                        0.5 / pow(this->radial_sigmas[radial_n2], 2),
                    -0.5 * (3.0 + radial_n1 + radial_n2)) /
                (pow(this->radial_sigmas[radial_n1], radial_n1) *
                 pow(this->radial_sigmas[radial_n2], radial_n2)) *
                tgamma(0.5 * (3.0 + radial_n1 + radial_n2)) /
                (pow(this->radial_sigmas[radial_n1] *
                         this->radial_sigmas[radial_n2],
                     1.5) *
                 sqrt(tgamma(1.5 + radial_n1) * tgamma(1.5 + radial_n2)));
          }
        }
        // Compute the inverse square root of the overlap matrix
        Eigen::SelfAdjointEigenSolver<Matrix_t> eigensolver(overlap);
        if (eigensolver.info() != Eigen::Success) {
          throw std::runtime_error("Warning: Could not diagonalize "
                                   "radial overlap matrix.");
        }
        Matrix_t eigenvalues = eigensolver.eigenvalues();
        Eigen::ArrayXd eigs_invsqrt = eigenvalues.array().rsqrt();
        Matrix_t unitary = eigensolver.eigenvectors();
        this->radial_ortho_matrix =
            unitary * eigs_invsqrt.matrix().asDiagonal() * unitary.adjoint();
      }

      inline Matrix_t get_radial_orthonormalization_matrix() const {
        return this->radial_norm_factors.asDiagonal() *
               this->radial_ortho_matrix;
      }

      inline Matrix_Ref get_radial_integral_neighbour() const {
        return Matrix_Ref(this->radial_integral_neighbour);
      }

      inline Matrix_Ref get_radial_neighbour_derivative() const {
        return Matrix_Ref(this->radial_neighbour_derivative);
      }

      std::shared_ptr<AtomicSmearingSpecificationBase> atomic_smearing{};
      AtomicSmearingType atomic_smearing_type{};
      math::Hyp1f1SphericalExpansion hyp1f1_calculator{true, 1e-13, 200};
      // data member used to store the contributions to the expansion
      Matrix_t radial_integral_neighbour{};
      Vector_t radial_integral_center{};
      // And derivatives
      Matrix_t radial_neighbour_derivative{};
      // and of course, d/dr of the center contribution is zero

      Hypers_t hypers{};
      // some usefull parameters
      double interaction_cutoff{};
      size_t max_radial{};
      size_t max_angular{};
      bool compute_gradients{};

      // \sigma_n = (r_\text{cut}-\delta r_\text{cut})
      // \max(\sqrt{n},1)/n_\text{max}
      Vector_t radial_sigmas{};
      // b = 1 / (2*\sigma_n^2)
      Vector_t fac_b{};
      Matrix_t a_b_l_n{};
      Vector_t distance_fac_a_l{};
      Vector_t radial_norm_factors{};
      Vector_t radial_n_factors{};
      Matrix_t radial_ortho_matrix{};
      Matrix_t ortho_norm_matrix{};
    };

    /**
     * Implementation of the radial contribution for DVR basis
     *
     * See the
     * [theory page](../SOAP.html#numerical-integration-of-the-radial-integral)
     * for more details.
     */
    template <>
    struct RadialContribution<RadialBasisType::DVR> : RadialContributionBase {
      //! Constructor
      explicit RadialContribution(const Hypers_t & hypers) {
        this->set_hyperparameters(hypers);
        this->precompute();
      }
      //! Destructor
      virtual ~RadialContribution() = default;
      //! Copy constructor
      RadialContribution(const RadialContribution & other) = delete;
      //! Move constructor
      RadialContribution(RadialContribution && other) = default;
      //! Copy assignment operator
      RadialContribution & operator=(const RadialContribution & other) = delete;
      //! Move assignment operator
      RadialContribution & operator=(RadialContribution && other) = default;

      using Parent = RadialContributionBase;
      using Hypers_t = typename Parent::Hypers_t;
      using Matrix_t = typename Parent::Matrix_t;
      using Vector_t = typename Parent::Vector_t;
      using Matrix_Ref = typename Parent::Matrix_Ref;
      using Vector_Ref = typename Parent::Vector_Ref;

      /**
       * Set hyperparameters.
       *
       * @param hypers is expected to be the same as the the input of
       *         the spherical expansion
       */
      void set_hyperparameters(const Hypers_t & hypers) {
        this->hypers = hypers;

        this->max_radial = hypers.at("max_radial");
        this->max_angular = hypers.at("max_angular");

        // init size of the member data
        // both precomputed quantities and actual expansion coefficients
        this->legendre_radial_factor.resize(this->max_radial);
        this->legendre_points.resize(this->max_radial);

        this->radial_integral_neighbour.resize(this->max_radial,
                                               this->max_angular + 1);
        this->radial_neighbour_derivative.resize(this->max_radial,
                                                 this->max_angular + 1);
        this->radial_integral_center.resize(this->max_radial);

        // find the cutoff radius of the representation
        auto fc_hypers = hypers.at("cutoff_function").get<json>();
        this->interaction_cutoff =
            fc_hypers.at("cutoff").at("value").get<double>();
        this->smooth_width =
            fc_hypers.at("smooth_width").at("value").get<double>();

        // define the type of smearing to use
        auto smearing_hypers = hypers.at("gaussian_density").get<json>();
        auto smearing_type = smearing_hypers.at("type").get<std::string>();
        if (smearing_type.compare("Constant") == 0) {
          this->atomic_smearing_type = AtomicSmearingType::Constant;
          this->atomic_smearing =
              make_atomic_smearing<AtomicSmearingType::Constant>(
                  smearing_hypers);
          this->smearing =
              smearing_hypers.at("gaussian_sigma").at("value").get<double>();
        } else {
          throw std::logic_error(
              "Requested Gaussian sigma type \'" + smearing_type +
              "\' has not been implemented.  Must be one of" +
              ": \'Constant\'.");
        }
      }

      void precompute() {
        auto point_weight{math::compute_gauss_legendre_points_weights(
            0., this->interaction_cutoff + 3 * this->smearing,
            this->max_radial)};

        // sqrt(w) * x
        // (if you think it should be x^2 and not x, think again -- the
        // transformation from integrating the overlap in 3-D spherical
        // coordinates to the 1-D radial coordinate absorbs a factor of r.
        // For more details, see the SOAP theory documentation)
        // TODO(max) link to SOAP theory documentation
        this->legendre_radial_factor =
            point_weight.col(1).array().sqrt() * point_weight.col(0).array();

        this->legendre_points = point_weight.col(0);

        this->bessel.precompute(this->max_angular, this->legendre_points);
      }

      template <AtomicSmearingType AST, size_t Order, size_t Layer>
      Vector_Ref
      compute_center_contribution(ClusterRefKey<Order, Layer> & center) {
        using math::pow;

        auto smearing{downcast_atomic_smearing<AST>(this->atomic_smearing)};

        // a = 1 / (2*\sigma^2)
        double fac_a{0.5 * pow(smearing->get_gaussian_sigma(center), -2)};
        return this->compute_center_contribution(fac_a);
      }

      //! define the contribution from the central atom to the expansion
      Vector_Ref compute_center_contribution(double fac_a) {
        using math::PI;
        using math::pow;
        using std::sqrt;

        this->radial_integral_center =
            this->legendre_radial_factor.array() *
            Eigen::exp((-fac_a * this->legendre_points.array().square()));

        return Matrix_Ref(this->radial_integral_center);
      }

      //! define the contribution from a neighbour atom to the expansion
      template <AtomicSmearingType AST, size_t Order, size_t Layer>
      Matrix_Ref
      compute_neighbour_contribution(double distance,
                                     ClusterRefKey<Order, Layer> & pair) {
        auto smearing{downcast_atomic_smearing<AST>(this->atomic_smearing)};
        double smearing_value{smearing->get_gaussian_sigma(pair)};
        // a = 1 / (2*\sigma^2)
        double fac_a{0.5 * pow(smearing_value, -2)};
        return this->compute_neighbour_contribution(distance, fac_a);
      }

      inline Matrix_Ref compute_neighbour_contribution(const double & distance,
                                                       const double & fac_a) {
        using math::PI;
        using math::pow;
        using std::sqrt;

        this->bessel.calc(distance, fac_a);

        this->radial_integral_neighbour =
            this->legendre_radial_factor.asDiagonal() *
            this->bessel.get_values().matrix();

        return Matrix_Ref(this->radial_integral_neighbour);
      }

      /**
       * Compute the radial derivative of the neighbour contribution
       *
       * @todo still needs to be implemented for the DVR radial basis
       */
<<<<<<< HEAD
      template <size_t Order, size_t Layer>
      inline Matrix_Ref
=======
      template <AtomicSmearingType AST, size_t Order, size_t Layer>
      Matrix_Ref
>>>>>>> 1aa847df
      compute_neighbour_derivative(double /*distance*/,
                                   ClusterRefKey<Order, Layer> & /*pair*/) {
        using math::PI;
        using math::pow;
        using std::sqrt;

        // TODO(max,felix) implement (!) -- these are dummy values
        return Matrix_Ref(this->radial_neighbour_derivative);
      }

      template <typename Coeffs>
      void finalize_coefficients(Coeffs & /*coefficients*/) const {}

      template <int n_spatial_dimensions, typename Coeffs, typename Center>
      void finalize_coefficients_der(Coeffs & /*coefficients_gradient*/,
                                     Center & /*center*/) const {}

      math::ModifiedSphericalBessel bessel{};

      std::shared_ptr<AtomicSmearingSpecificationBase> atomic_smearing{};
      AtomicSmearingType atomic_smearing_type{};

      // data member used to store the contributions to the expansion
      Matrix_t radial_integral_neighbour{};
      Matrix_t radial_neighbour_derivative{};
      Vector_t radial_integral_center{};

      Hypers_t hypers{};
      // some useful parameters
      double interaction_cutoff{};
      double smooth_width{};
      double smearing{};
      size_t max_radial{};
      size_t max_angular{};

      Vector_t legendre_radial_factor{};
      Vector_t legendre_points{};
      Vector_t legendre_points2{};
    };

    /* A RadialContributionHandler handles the different cases of
     * AtomicSmearingType and OptimizationType. Depending on these template
     * parameters different member variables have to used and different
     * parameters can be precomputed.
     */
    template <RadialBasisType RBT, AtomicSmearingType AST, OptimizationType IT>
    struct RadialContributionHandler {};

    /* For the a constant smearing type the "a" factor can be precomputed
     */
    template <RadialBasisType RBT>
    struct RadialContributionHandler<RBT, AtomicSmearingType::Constant,
                                     OptimizationType::Nothing>
        : public RadialContribution<RBT> {
     public:
      using Parent = RadialContribution<RBT>;
      using Hypers_t = typename Parent::Hypers_t;
      using Matrix_Ref = typename Parent::Matrix_Ref;
      using Vector_Ref = typename Parent::Vector_Ref;

      explicit RadialContributionHandler(const Hypers_t & hypers)
          : Parent(hypers) {
        this->precompute_fac_a();
        this->precompute_center_contribution();
      }

      // Returns the precomputed center contribution
      template <size_t Order, size_t Layer>
      Vector_Ref compute_center_contribution(ClusterRefKey<Order, Layer> &) {
        return Vector_Ref(this->radial_integral_center);
      }

      template <size_t Order, size_t Layer>
      inline Matrix_Ref
      compute_neighbour_contribution(double distance,
                                     ClusterRefKey<Order, Layer> &) {
        return Parent::compute_neighbour_contribution(distance, this->fac_a);
      }

      inline Matrix_Ref compute_neighbour_contribution(double) {
        return Parent::compute_neighbour_contribution(this->fac_a);
      }

      template <size_t Order, size_t Layer>
      inline Matrix_Ref
      compute_neighbour_derivative(double distance,
                                   ClusterRefKey<Order, Layer> & pair) {
        return Parent::compute_neighbour_derivative(distance, pair);
      }

     protected:
      void precompute_fac_a() {
        auto smearing{downcast_atomic_smearing<AtomicSmearingType::Constant>(
            this->atomic_smearing)};
        this->fac_a = 0.5 * pow(smearing->get_gaussian_sigma(), -2);
      }

      // Should be invoked only after the a factor has been precomputed
      void precompute_center_contribution() {
        Parent::compute_center_contribution(this->fac_a);
      }

      // 1/(2σ^2)
      double fac_a{};
    };

    /* For the a constant smearing type the "a" factor can be precomputed and
     * when using the interpolator has to be initialized and used.
     */
    template <RadialBasisType RBT>
    struct RadialContributionHandler<RBT, AtomicSmearingType::Constant,
                                     OptimizationType::Interpolator>
        : public RadialContribution<RBT> {
     public:
      using Parent = RadialContribution<RBT>;
      using Hypers_t = typename Parent::Hypers_t;
      using Matrix_t = typename Parent::Matrix_t;
      using Matrix_Ref = typename Parent::Matrix_Ref;
      using Vector_Ref = typename Parent::Vector_Ref;
      using Interpolator_t = math::InterpolatorMatrixUniformCubicSpline<
          math::RefinementMethod_t::Exponential>;

      explicit RadialContributionHandler(const Hypers_t & hypers)
          : Parent(hypers) {
        this->precompute();
        this->init_interpolator(hypers);
      }

      // If we find a case where smarter parameters for x1 and x2 can be given
      explicit RadialContributionHandler(const Hypers_t & hypers, double x1,
                                         double x2, double accuracy)
          : Parent(hypers) {
        this->precompute();
        this->init_interpolator(x1, x2, accuracy);
      }
      // Returns the precomputed center contribution
      template <size_t Order, size_t Layer>
      Vector_Ref compute_center_contribution(ClusterRefKey<Order, Layer> &) {
        return Vector_Ref(this->radial_integral_center);
      }

      template <size_t Order, size_t Layer>
      inline Matrix_Ref
      compute_neighbour_contribution(const double & distance,
                                     ClusterRefKey<Order, Layer> &) {
        // TODO(alex) TODO(felix) include an check that the distance is within
        // the (x1,x2) range of the interpolator
        this->radial_integral_neighbour = this->intp->interpolate(distance);
        return Matrix_Ref(this->radial_integral_neighbour);
      }

      template <size_t Order, size_t Layer>
      inline Matrix_Ref
      compute_neighbour_derivative(double distance,
                                   ClusterRefKey<Order, Layer> &) {
        this->radial_neighbour_derivative =
            this->intp->interpolate_derivative(distance);
        return Matrix_Ref(this->radial_neighbour_derivative);
      }

     protected:
      void precompute() {
        this->precompute_fac_a();
        this->precompute_center_contribution();
      }
      void precompute_fac_a() {
        auto smearing{downcast_atomic_smearing<AtomicSmearingType::Constant>(
            this->atomic_smearing)};
        this->fac_a = 0.5 * pow(smearing->get_gaussian_sigma(), -2);
      }

      // Should be invoked only after the a factor has been precomputed
      void precompute_center_contribution() {
        Parent::compute_center_contribution(this->fac_a);
      }
      void init_interpolator(const Hypers_t & hypers) {
        auto radial_contribution_hypers =
            hypers.at("radial_contribution").template get<json>();
        auto optimization_hypers =
            radial_contribution_hypers.at("optimization").template get<json>();

        double accuracy{this->get_interpolator_accuracy(optimization_hypers)};
        double range_begin{this->get_range_begin(optimization_hypers)};
        double range_end{this->get_range_end(optimization_hypers)};
        this->init_interpolator(range_begin, range_end, accuracy);
      }

      void init_interpolator(double range_begin, double range_end,
                             double accuracy) {
        // "this" is passed by reference and is mutable
        std::function<Matrix_t(double)> func{[&](double distance) mutable {
          Parent::compute_neighbour_contribution(distance, this->fac_a);
          return this->radial_integral_neighbour;
        }};
        Matrix_t result = func(range_begin);
        int cols{static_cast<int>(result.cols())};
        int rows{static_cast<int>(result.rows())};
        this->intp = std::make_shared<Interpolator_t>(
            func, range_begin, range_end, accuracy, cols, rows);
      }

      double get_range_begin(const Hypers_t & optimization_hypers) {
        if (optimization_hypers.find("range") != optimization_hypers.end()) {
          return optimization_hypers.at("range")
              .at("begin")
              .template get<double>();
        }
        // default range begin
        return 0.;
      }

      double get_range_end(const Hypers_t & optimization_hypers) {
        if (optimization_hypers.find("range") != optimization_hypers.end()) {
          return optimization_hypers.at("range")
              .at("end")
              .template get<double>();
        }
        throw std::logic_error(
            "Interpolator option is on but no range end for interpolation is "
            "given in the json hyperparameter. Interpolator cannot be "
            "initialized.");
        return -1;
      }

      double get_interpolator_accuracy(const Hypers_t & optimization_hypers) {
        if (optimization_hypers.find("accuracy") != optimization_hypers.end()) {
          return optimization_hypers.at("accuracy").template get<double>();
        }
        // default accuracy
        return 1e-8;
      }

      double get_cutoff(const Hypers_t & hypers) {
        auto fc_hypers = hypers.at("cutoff_function").template get<json>();
        return fc_hypers.at("cutoff").at("value").template get<double>();
      }

      double fac_a{};
      std::shared_ptr<Interpolator_t> intp{};
    };

  }  // namespace internal

  template <internal::RadialBasisType Type, class Hypers>
  decltype(auto) make_radial_integral(const Hypers & basis_hypers) {
    return std::static_pointer_cast<internal::RadialContributionBase>(
        std::make_shared<internal::RadialContribution<Type>>(basis_hypers));
  }

  template <internal::RadialBasisType Type>
  decltype(auto) downcast_radial_integral(
      const std::shared_ptr<internal::RadialContributionBase> &
          radial_integral) {
    return std::static_pointer_cast<internal::RadialContribution<Type>>(
        radial_integral);
  }

  template <internal::RadialBasisType RBT, internal::AtomicSmearingType AST,
            internal::OptimizationType OT, class Hypers>
  decltype(auto) make_radial_integral_handler(const Hypers & basis_hypers) {
    return std::static_pointer_cast<internal::RadialContributionBase>(
        std::make_shared<internal::RadialContributionHandler<RBT, AST, OT>>(
            basis_hypers));
  }

  template <internal::RadialBasisType RBT, internal::AtomicSmearingType AST,
            internal::OptimizationType OT>
  decltype(auto) downcast_radial_integral_handler(
      const std::shared_ptr<internal::RadialContributionBase> &
          radial_integral) {
    return std::static_pointer_cast<
        internal::RadialContributionHandler<RBT, AST, OT>>(radial_integral);
  }

  /**
   * Handles the expansion of an environment in a spherical and radial basis.
   *
   * The local environment of each atom is represented by Gaussians of a
   * certain width (user-defined; can be constant, species-dependent, or
   * radially dependent).  This density field is expanded in an angular basis
   * of spherical harmonics (à la SOAP) and a radial basis of
   * either Gaussians (again, as in SOAP/SphericalInvariants) or one of the more
   * recent bases currently under development.
   */
  class CalculatorSphericalExpansion : public CalculatorBase {
   public:
    using Parent = CalculatorBase;
    using Hypers_t = typename Parent::Hypers_t;
    using ReferenceHypers_t = Parent::ReferenceHypers_t;
    using Key_t = typename Parent::Key_t;

    template <class StructureManager>
    using Property_t =
        BlockSparseProperty<double, 1, 0, StructureManager, Key_t>;
    template <class StructureManager>
    using PropertyGradient_t =
        BlockSparseProperty<double, 2, 0, StructureManager, Key_t>;

    template <class StructureManager>
    using Dense_t = typename Property_t<StructureManager>::Dense_t;
    template <class StructureManager>
    using Data_t = typename Property_t<StructureManager>::Data_t;

    template <class StructureManager, size_t Order>
    using ClusterRef_t = typename StructureManager::template ClusterRef<Order>;

    using Matrix_t = math::Matrix_t;
    using Vector_t = math::Vector_t;
    using Matrix_Ref = math::Matrix_Ref;
    using Vector_Ref = math::Vector_Ref;

    /**
     * Set the hyperparameters of this descriptor from a json-like container.
     *
     * @param hypers structure (usually parsed from json) containing the
     *               options and hyperparameters
     *
     * @todo (max, felix) document the SOAP/SphExpn-specific hypers here
     *
     * @throw logic_error if an invalid option or combination of options is
     *                    specified in the structure
     */
    void set_hyperparameters(const Hypers_t & hypers) {
      using internal::AtomicSmearingType;
      using internal::CutoffFunctionType;
      using internal::OptimizationType;
      using internal::RadialBasisType;
      this->hypers = hypers;

      this->max_radial = hypers.at("max_radial");
      this->max_angular = hypers.at("max_angular");
      if (hypers.find("n_species") != hypers.end()) {
        this->n_species = hypers.at("n_species");
      } else {
        this->n_species = 1;  // default: no species distinction
      }
      if (hypers.find("compute_gradients") != hypers.end()) {
        this->compute_gradients = hypers.at("compute_gradients").get<bool>();
      } else {  // Default false (don't compute gradients)
        this->compute_gradients = false;
      }

      this->spherical_harmonics.precompute(this->max_angular,
                                           this->compute_gradients);

      // create the class that will compute the radial terms of the
      // expansion. the atomic smearing is an integral part of the
      // radial contribution
      //
      auto smearing_hypers = hypers.at("gaussian_density").get<json>();
      auto smearing_type = smearing_hypers.at("type").get<std::string>();

      if (smearing_type.compare("Constant") == 0) {
        this->atomic_smearing_type = AtomicSmearingType::Constant;
      } else if (smearing_type.compare("PerSpecies") == 0) {
        throw std::logic_error("Requested Smearing type \'PerSpecies\'"
                               "\' has not been implemented.  Must be one of"
                               ": \'Constant\'.");
      } else if (smearing_type.compare("Radial") == 0) {
        throw std::logic_error("Requested Smearing type \'Radial\'"
                               "\' has not been implemented.  Must be one of"
                               ": \'Constant\'.");
      } else {
        throw std::logic_error("Requested Smearing type \'" + smearing_type +
                               "\' is unknown.  Must be one of" +
                               ": \'Constant\'.");
      }

      auto radial_contribution_hypers =
          hypers.at("radial_contribution").get<json>();
      auto radial_contribution_type =
          radial_contribution_hypers.at("type").get<std::string>();
      if (radial_contribution_type.compare("GTO") == 0) {
        this->radial_integral_type = RadialBasisType::GTO;
      } else if (radial_contribution_type.compare("DVR") == 0) {
        this->radial_integral_type = RadialBasisType::DVR;
      } else {
        throw std::logic_error("Requested Radial contribution type \'" +
                               radial_contribution_type +
                               "\' has not been implemented.  Must be one of" +
                               ": \'GTO\' or \'DVR\'. ");
      }

      if (radial_contribution_hypers.find("optimization") !=
          radial_contribution_hypers.end()) {
        auto optimization_hypers =
            radial_contribution_hypers.at("optimization").get<json>();
        if (optimization_hypers.find("type") != optimization_hypers.end()) {
          auto intp_type_name{
              optimization_hypers.at("type").get<std::string>()};
          if (intp_type_name.compare("Spline") == 0) {
            this->interpolator_type = OptimizationType::Interpolator;
          } else {
            std::runtime_error("Wrongly configured optimization type. Remove "
                               "optimization flag or use as type \'Spline\'.");
          }
        } else {
          std::runtime_error("Wrongly configured optimization. Please name an "
                             "optimization type.");
        }
      } else {  // Default false (don't use interpolator)
        this->interpolator_type = OptimizationType::Nothing;
      }

      switch (internal::combineEnums(this->radial_integral_type,
                                     this->atomic_smearing_type,
                                     this->interpolator_type)) {
      case internal::combineEnums(RadialBasisType::GTO,
                                  AtomicSmearingType::Constant,
                                  OptimizationType::Nothing): {
        auto rc_shared = std::make_shared<internal::RadialContributionHandler<
            RadialBasisType::GTO, AtomicSmearingType::Constant,
            OptimizationType::Nothing>>(hypers);
        this->radial_integral = rc_shared;
        break;
      }
      case internal::combineEnums(RadialBasisType::GTO,
                                  AtomicSmearingType::Constant,
                                  OptimizationType::Interpolator): {
        auto rc_shared = std::make_shared<internal::RadialContributionHandler<
            RadialBasisType::GTO, AtomicSmearingType::Constant,
            OptimizationType::Interpolator>>(hypers);
        this->radial_integral = rc_shared;
        break;
      }
      case internal::combineEnums(RadialBasisType::DVR,
                                  AtomicSmearingType::Constant,
                                  OptimizationType::Nothing): {
        auto rc_shared = std::make_shared<internal::RadialContributionHandler<
            RadialBasisType::DVR, AtomicSmearingType::Constant,
            OptimizationType::Nothing>>(hypers);
        this->radial_integral = rc_shared;
        break;
      }
      case internal::combineEnums(RadialBasisType::DVR,
                                  AtomicSmearingType::Constant,
                                  OptimizationType::Interpolator): {
        auto rc_shared = std::make_shared<internal::RadialContributionHandler<
            RadialBasisType::GTO, AtomicSmearingType::Constant,
            OptimizationType::Interpolator>>(hypers);
        this->radial_integral = rc_shared;
        break;
      }
      default:
        throw std::logic_error("The combination of parameter is not handled.");
        break;
      }

      auto fc_hypers = hypers.at("cutoff_function").get<json>();
      auto fc_type = fc_hypers.at("type").get<std::string>();
      this->interaction_cutoff = fc_hypers.at("cutoff").at("value");
      this->cutoff_smooth_width = fc_hypers.at("smooth_width").at("value");
      if (fc_type.compare("ShiftedCosine") == 0) {
        this->cutoff_function_type = CutoffFunctionType::ShiftedCosine;
        this->cutoff_function =
            make_cutoff_function<CutoffFunctionType::ShiftedCosine>(fc_hypers);
      } else if (fc_type.compare("RadialScaling") == 0) {
        this->cutoff_function_type = CutoffFunctionType::RadialScaling;
        this->cutoff_function =
            make_cutoff_function<CutoffFunctionType::RadialScaling>(fc_hypers);
      } else {
        throw std::logic_error("Requested cutoff function type \'" + fc_type +
                               "\' has not been implemented.  Must be one of" +
                               ": \'ShiftedCosine\' or 'RadialScaling'.");
      }

      this->set_name(hypers);
    }

    /**
     * Construct a new Calculator using a hyperparameters container
     *
     * See set_hyperparameters() for a description of the hypers
     *
     * @todo (max) ffs, why isn't the link above working in Sphinx?
     *             And why aren't the todos showing?!
     *
     * @param hyper container (usually parsed from json) for the options and
     *              hyperparameters
     *
     * @throw logic_error if an invalid option or combination of options is
     *                    specified in the container
     */
    explicit CalculatorSphericalExpansion(const Hypers_t & hyper)
        : CalculatorBase{} {
      this->set_default_prefix("spherical_expansion_");
      this->set_hyperparameters(hyper);
    }

    //! Copy constructor
    CalculatorSphericalExpansion(const CalculatorSphericalExpansion & other) =
        delete;

    //! Move constructor
    CalculatorSphericalExpansion(CalculatorSphericalExpansion && other) =
        default;

    //! Destructor
    virtual ~CalculatorSphericalExpansion() = default;

    //! Copy assignment operator
    CalculatorSphericalExpansion &
    operator=(const CalculatorSphericalExpansion & other) = delete;

    //! Move assignment operator
    CalculatorSphericalExpansion &
    operator=(CalculatorSphericalExpansion && other) = default;

    /**
     * Compute representation for a given structure manager.
     *
     * @tparam StructureManager a (single or collection)
     * of structure manager(s) (in an iterator) held in shared_ptr
     */
    template <class StructureManager>
    void compute(StructureManager & managers);

    //! choose the RadialBasisType and AtomicSmearingType from the hypers
    template <internal::CutoffFunctionType FcType, class StructureManager>
    void compute_by_radial_contribution(StructureManager & managers);

    /**
     * loop over a collection of manangers if it is an iterator.
     * Or just call compute_impl() if it's a single manager (see below)
     */
    template <
        internal::CutoffFunctionType FcType,
        internal::RadialBasisType RadialType,
        internal::AtomicSmearingType SmearingType,
        internal::OptimizationType OptType, class StructureManager,
        std::enable_if_t<internal::is_proper_iterator<StructureManager>::value,
                         int> = 0>
    inline void compute_loop(StructureManager & managers) {
      for (auto & manager : managers) {
        this->compute_impl<FcType, RadialType, SmearingType, OptType>(manager);
      }
    }

    //! single manager case
    template <internal::CutoffFunctionType FcType,
              internal::RadialBasisType RadialType,
              internal::AtomicSmearingType SmearingType,
              internal::OptimizationType OptType, class StructureManager,
              std::enable_if_t<
                  not(internal::is_proper_iterator<StructureManager>::value),
                  int> = 0>
    inline void compute_loop(StructureManager & manager) {
      this->compute_impl<FcType, RadialType, SmearingType, OptType>(manager);
    }

    //! Compute the spherical exansion given several options
    template <internal::CutoffFunctionType FcType,
              internal::RadialBasisType RadialType,
              internal::AtomicSmearingType SmearingType,
              internal::OptimizationType OptType, class StructureManager>
    inline void compute_impl(std::shared_ptr<StructureManager> manager);

   protected:
    double interaction_cutoff{};
    double cutoff_smooth_width{};
    double interpolator_accuracy{};
    size_t max_radial{};
    size_t max_angular{};
    size_t n_species{};
    bool compute_gradients{};

    internal::AtomicSmearingType atomic_smearing_type{};

    std::shared_ptr<internal::RadialContributionBase> radial_integral{};
    internal::RadialBasisType radial_integral_type{};

    // TODO(alex) rename optimization type
    internal::OptimizationType interpolator_type{};

    std::shared_ptr<internal::CutoffFunctionBase> cutoff_function{};
    internal::CutoffFunctionType cutoff_function_type{};

    Hypers_t hypers{};

    math::SphericalHarmonics spherical_harmonics{};
  };

  // compute classes template construction
  template <class StructureManager>
  void CalculatorSphericalExpansion::compute(StructureManager & managers) {
    // specialize based on the cutoff function
    using internal::CutoffFunctionType;

    switch (this->cutoff_function_type) {
    case CutoffFunctionType::ShiftedCosine: {
      this->compute_by_radial_contribution<CutoffFunctionType::ShiftedCosine>(
          managers);
      break;
    }
    case CutoffFunctionType::RadialScaling: {
      this->compute_by_radial_contribution<CutoffFunctionType::RadialScaling>(
          managers);
      break;
    }
    default:
      // The control flow really should never reach here.  But just in case,
      // provide the necessary information to debug this problem.
      std::basic_ostringstream<char> err_message;
      err_message << "Invalid cutoff function type encountered ";
      err_message << "(This is a bug.  Debug info for developers: ";
      err_message << "cutoff_function_type == ";
      err_message << static_cast<int>(this->cutoff_function_type);
      err_message << ")" << std::endl;
      throw std::logic_error(err_message.str());
      break;
    }
  }

  template <internal::CutoffFunctionType FcType, class StructureManager>
  void CalculatorSphericalExpansion::compute_by_radial_contribution(
      StructureManager & managers) {
    // specialize based on the type of radial contribution
    using internal::AtomicSmearingType;
    using internal::OptimizationType;
    using internal::RadialBasisType;

    switch (internal::combineEnums(this->radial_integral_type,
                                   this->atomic_smearing_type,
                                   this->interpolator_type)) {
    case internal::combineEnums(RadialBasisType::GTO,
                                AtomicSmearingType::Constant,
                                OptimizationType::Nothing): {
      this->compute_loop<FcType, RadialBasisType::GTO,
                         AtomicSmearingType::Constant,
                         OptimizationType::Nothing>(managers);
      break;
    }
    case internal::combineEnums(RadialBasisType::GTO,
                                AtomicSmearingType::Constant,
                                OptimizationType::Interpolator): {
      this->compute_loop<FcType, RadialBasisType::GTO,
                         AtomicSmearingType::Constant,
                         OptimizationType::Interpolator>(managers);
      break;
    }
    case internal::combineEnums(RadialBasisType::DVR,
                                AtomicSmearingType::Constant,
                                OptimizationType::Nothing): {
      this->compute_loop<FcType, RadialBasisType::DVR,
                         AtomicSmearingType::Constant,
                         OptimizationType::Nothing>(managers);
      break;
    }
    case internal::combineEnums(RadialBasisType::DVR,
                                AtomicSmearingType::Constant,
                                OptimizationType::Interpolator): {
      this->compute_loop<FcType, RadialBasisType::DVR,
                         AtomicSmearingType::Constant,
                         OptimizationType::Interpolator>(managers);
      break;
    }
    default:
      // The control flow really should never reach here.  In this case, any
      // "invalid combination of parameters" should have already been handled at
      // the parameter processing stage where the user can be notified in a
      // helpful way.  But in case we do get here, provide the necessary
      // information to debug this problem.
      std::basic_ostringstream<char> err_message;
      err_message << "Invalid combination of atomic smearing and radial basis ";
      err_message << "type encountered (This is a bug.  Debug info for ";
      err_message << "developers: "
                  << "radial_integral_type == ";
      err_message << static_cast<int>(this->radial_integral_type);
      err_message << ", atomic_smearing_type == ";
      err_message << static_cast<int>(this->atomic_smearing_type);
      err_message << ")" << std::endl;
      throw std::logic_error(err_message.str());
      break;
    }
  }

  /**
   * Compute the spherical expansion
   */
  template <internal::CutoffFunctionType FcType,
            internal::RadialBasisType RadialType,
            internal::AtomicSmearingType SmearingType,
            internal::OptimizationType OptType, class StructureManager>
  void CalculatorSphericalExpansion::compute_impl(
      std::shared_ptr<StructureManager> manager) {
    using Prop_t = Property_t<StructureManager>;
    using PropGrad_t = PropertyGradient_t<StructureManager>;
    constexpr static int n_spatial_dimensions = StructureManager::dim();

    using math::PI;
    using math::pow;

    auto && expansions_coefficients{
        manager->template get_property_ref<Prop_t>(this->get_name())};

    auto && expansions_coefficients_gradient{
        manager->template get_property_ref<PropGrad_t>(
            this->get_gradient_name())};

    // if the representation has already been computed for the current
    // structure then do nothing
    if (expansions_coefficients.is_updated()) {
      return;
    }

    // downcast cutoff and radial contributions so they are functional
    auto cutoff_function{
        downcast_cutoff_function<FcType>(this->cutoff_function)};
    auto radial_integral{
        downcast_radial_integral_handler<RadialType, SmearingType, OptType>(
            this->radial_integral)};

    auto n_row{this->max_radial};
    auto n_col{(this->max_angular + 1) * (this->max_angular + 1)};
    expansions_coefficients.clear();
    expansions_coefficients.set_shape(n_row, n_col);
    expansions_coefficients.resize();

    if (this->compute_gradients) {
      expansions_coefficients_gradient.clear();
      // Row-major ordering, so the Cartesian (spatial) index varies slowest
      expansions_coefficients_gradient.set_shape(n_spatial_dimensions * n_row,
                                                 n_col);
      expansions_coefficients_gradient.resize();
    }

    /* @TODO(felix,max) use the parity of the spherical harmonics to use half
     * neighbourlist, i.e. C^{ij}_{nlm} = (-1)^l C^{ji}_{nlm}.
     */
    for (auto center : manager) {
      auto & coefficients_center = expansions_coefficients[center];
      auto & coefficients_center_gradient =
          expansions_coefficients_gradient[center.get_atom_ii()];
      Key_t center_type{center.get_atom_type()};

      // TODO(felix) think about an option to have "global" species,
      // "structure" species(or not), or automatic at the level of environment
      std::unordered_set<Key_t, internal::Hash<Key_t>> keys{};
      for (auto neigh : center) {
        keys.insert({neigh.get_atom_type()});
      }
      keys.insert({center_type});
      // initialize the expansion coefficients to 0
      coefficients_center.resize(keys, n_row, n_col, 0.);
      if (this->compute_gradients) {
        coefficients_center_gradient.resize(keys, n_spatial_dimensions * n_row,
                                            n_col, 0.);
      }

      // Start the accumulator with the central atom
      coefficients_center[center_type].col(0) +=
          radial_integral->template compute_center_contribution(center) /
          sqrt(4.0 * PI);

      for (auto neigh : center) {
        auto dist{manager->get_distance(neigh)};
        auto direction{manager->get_direction_vector(neigh)};
        Key_t neigh_type{neigh.get_atom_type()};
        auto & coefficients_neigh_gradient =
            expansions_coefficients_gradient[neigh];

        this->spherical_harmonics.calc(direction, this->compute_gradients);
        auto && harmonics{spherical_harmonics.get_harmonics()};
        auto && harmonics_gradients{
            spherical_harmonics.get_harmonics_derivatives()};

        auto && neighbour_contribution =
            radial_integral->template compute_neighbour_contribution(dist,
                                                                     neigh);
        double f_c{cutoff_function->f_c(dist)};
        auto && coefficients_center_by_type{coefficients_center[neigh_type]};

        // compute the coefficients
        size_t l_block_idx{0};
        for (size_t angular_l{0}; angular_l < this->max_angular + 1;
             ++angular_l) {
          size_t l_block_size{2 * angular_l + 1};
          coefficients_center_by_type.block(0, l_block_idx, max_radial,
                                            l_block_size) +=
              (neighbour_contribution.col(angular_l) *
               (harmonics.segment(l_block_idx, l_block_size) * f_c));
          l_block_idx += l_block_size;
        }

        // compute the gradients of the coefficients with respect to
        // atoms positions
        if (this->compute_gradients) {
          std::vector<Key_t> neigh_types{neigh_type};
          coefficients_neigh_gradient.resize(
              neigh_types, n_spatial_dimensions * n_row, n_col, 0.);

          auto && neighbour_derivative =
              radial_integral->compute_neighbour_derivative(dist, neigh);
          double df_c{cutoff_function->df_c(dist)};
          // The gradients only contribute to the type of the neighbour
          // (the atom that's moving)
          // grad_i c^{ij}
          auto && gradient_center_by_type{
              coefficients_center_gradient[neigh_type]};
          // grad_j c^{ij}
          auto && gradient_neigh_by_type{
              coefficients_neigh_gradient[neigh_type]};

          // Radial component: d/dr_{ij} (c_{ij} f_c{r_{ij}}) \hat{r_{ij}}
          // clang-format off
          Matrix_t pair_gradient_contribution_p1 =
                ((neighbour_derivative * f_c)
                 + (neighbour_contribution * df_c));
          Matrix_t pair_gradient_contribution{this->max_radial,
                                              this->max_angular + 1};
          for (int cartesian_idx{0}; cartesian_idx < n_spatial_dimensions;
                 ++cartesian_idx) {
            size_t l_block_idx{0};
            for (size_t angular_l{0}; angular_l < this->max_angular + 1;
                ++angular_l) {
              size_t l_block_size{2 * angular_l + 1};
              pair_gradient_contribution.resize(this->max_radial, l_block_size);
              pair_gradient_contribution =
                pair_gradient_contribution_p1.col(angular_l)
                * harmonics.segment(l_block_idx, l_block_size)
                * direction(cartesian_idx);
              pair_gradient_contribution +=
                  neighbour_contribution.col(angular_l)
                  * harmonics_gradients.block(cartesian_idx, l_block_idx,
                                              1, l_block_size)
                  * f_c / dist;

              // Each Cartesian gradient component occupies a contiguous block
              // (row-major storage)
              gradient_center_by_type.block(
                  cartesian_idx * max_radial, l_block_idx,
                  max_radial, l_block_size) -= pair_gradient_contribution;
              gradient_neigh_by_type.block(
                  cartesian_idx * max_radial, l_block_idx,
                  max_radial, l_block_size) += pair_gradient_contribution;
              l_block_idx += l_block_size;
              // clang-format on
            }  // for (angular_l)
          }    // for cartesian_idx
        }      // if (this->compute_gradients)
      }        // for (neigh : center)

      // Normalize and orthogonalize the radial coefficients
      radial_integral->finalize_coefficients(coefficients_center);
      if (this->compute_gradients) {
        radial_integral
            ->template finalize_coefficients_der<n_spatial_dimensions>(
                expansions_coefficients_gradient, center);
      }
    }  // for (center : manager)
  }    // compute()

}  // namespace rascal

#endif  // SRC_REPRESENTATIONS_CALCULATOR_SPHERICAL_EXPANSION_HH_<|MERGE_RESOLUTION|>--- conflicted
+++ resolved
@@ -341,8 +341,8 @@
        * without requiring a cluster object os it can be used for benchmarks.
        */
       template <AtomicSmearingType AST>
-      Matrix_t compute_contribution(const double & distance,
-                                    const double & sigma) {
+      Matrix_t compute_contribution(double distance,
+                                    double sigma) {
         using math::PI;
         using math::pow;
         using std::sqrt;
@@ -427,13 +427,8 @@
 
       //! define the contribution from a neighbour atom to the expansion
       template <AtomicSmearingType AST, size_t Order, size_t Layer>
-<<<<<<< HEAD
-      inline Matrix_Ref
-      compute_neighbour_contribution(const double & distance,
-=======
       Matrix_Ref
       compute_neighbour_contribution(double distance,
->>>>>>> 1aa847df
                                      ClusterRefKey<Order, Layer> & pair) {
         auto smearing{downcast_atomic_smearing<AST>(this->atomic_smearing)};
         double smearing_value{smearing->get_gaussian_sigma(pair)};
@@ -445,8 +440,8 @@
       // Define the contribution from a neighbour atom to the expansion with an
       // already precomputed a factor
 
-      inline Matrix_Ref compute_neighbour_contribution(const double & distance,
-                                                       const double & fac_a) {
+      inline Matrix_Ref compute_neighbour_contribution(double distance,
+                                                       double fac_a) {
         using math::pow;
         using std::sqrt;
 
@@ -516,13 +511,8 @@
        * just zero -- the center contribution doesn't vary w.r.t. motion of
        * the central atom
        */
-<<<<<<< HEAD
       template <size_t Order, size_t Layer>
       inline Matrix_Ref
-=======
-      template <AtomicSmearingType AST, size_t Order, size_t Layer>
-      Matrix_Ref
->>>>>>> 1aa847df
       compute_neighbour_derivative(double distance,
                                    ClusterRefKey<Order, Layer> & /*pair*/) {
         using math::PI;
@@ -803,8 +793,8 @@
         return this->compute_neighbour_contribution(distance, fac_a);
       }
 
-      inline Matrix_Ref compute_neighbour_contribution(const double & distance,
-                                                       const double & fac_a) {
+      inline Matrix_Ref compute_neighbour_contribution(double distance,
+                                                       double fac_a) {
         using math::PI;
         using math::pow;
         using std::sqrt;
@@ -823,13 +813,8 @@
        *
        * @todo still needs to be implemented for the DVR radial basis
        */
-<<<<<<< HEAD
       template <size_t Order, size_t Layer>
       inline Matrix_Ref
-=======
-      template <AtomicSmearingType AST, size_t Order, size_t Layer>
-      Matrix_Ref
->>>>>>> 1aa847df
       compute_neighbour_derivative(double /*distance*/,
                                    ClusterRefKey<Order, Layer> & /*pair*/) {
         using math::PI;
@@ -973,7 +958,7 @@
 
       template <size_t Order, size_t Layer>
       inline Matrix_Ref
-      compute_neighbour_contribution(const double & distance,
+      compute_neighbour_contribution(double distance,
                                      ClusterRefKey<Order, Layer> &) {
         // TODO(alex) TODO(felix) include an check that the distance is within
         // the (x1,x2) range of the interpolator
