/**
 * @file   calculator_spherical_expansion.hh
 *
 * @author Max Veit <max.veit@epfl.ch>
 * @author Felix Musil <felix.musil@epfl.ch>
 * @author Andrea Grifasi <andrea.grifasi@epfl.ch>
 *
 * @date   19 October 2018
 *
 * @brief  Compute the spherical harmonics expansion of the local atom density
 *
 * Copyright © 2018 Max Veit, Felix Musil, COSMO (EPFL), LAMMM (EPFL)
 *
 * rascal is free software; you can redistribute it and/or
 * modify it under the terms of the GNU Lesser General Public License as
 * published by the Free Software Foundation, either version 3, or (at
 * your option) any later version.
 *
 * rascal is distributed in the hope that it will be useful, but
 * WITHOUT ANY WARRANTY; without even the implied warranty of
 * MERCHANTABILITY or FITNESS FOR A PARTICULAR PURPOSE. See the GNU
 * Lesser General Public License for more details.
 *
 * You should have received a copy of the GNU Lesser General Public License
 * along with this software; see the file LICENSE. If not, write to the
 * Free Software Foundation, Inc., 59 Temple Place - Suite 330,
 * Boston, MA 02111-1307, USA.
 */

#ifndef SRC_REPRESENTATIONS_CALCULATOR_SPHERICAL_EXPANSION_HH_
#define SRC_REPRESENTATIONS_CALCULATOR_SPHERICAL_EXPANSION_HH_

#include "math/bessel.hh"
#include "math/gauss_legendre.hh"
#include "math/hyp1f1.hh"
#include "math/math_utils.hh"
#include "math/spherical_harmonics.hh"
#include "rascal_utility.hh"
#include "representations/calculator_base.hh"
#include "representations/cutoff_functions.hh"
#include "structure_managers/property_block_sparse.hh"
#include "structure_managers/structure_manager.hh"

#include <Eigen/Dense>
#include <Eigen/Eigenvalues>

#include <algorithm>
#include <array>
#include <cmath>
#include <exception>
#include <memory>
#include <sstream>
#include <unordered_set>
#include <vector>

namespace rascal {

  namespace internal {

    /**
     * List of possible Radial basis that can be used by the spherical
     * expansion.
     */
    enum class RadialBasisType { GTO, DVR };

    /**
     * List of possible atomic smearing for the definition of the atomic
     * density. If not specified, the gaussian type smearing is implided.
     */
    enum class AtomicSmearingType { Constant, PerSpecies, Radial };

    /**
     * Base class for the specification of the atomic smearing.
     */
    struct AtomicSmearingSpecificationBase {
      //! Constructor
      AtomicSmearingSpecificationBase() = default;
      //! Destructor
      virtual ~AtomicSmearingSpecificationBase() = default;
      //! Copy constructor
      AtomicSmearingSpecificationBase(
          const AtomicSmearingSpecificationBase & other) = delete;
      //! Move constructor
      AtomicSmearingSpecificationBase(
          AtomicSmearingSpecificationBase && other) = default;
      //! Copy assignment operator
      AtomicSmearingSpecificationBase &
      operator=(const AtomicSmearingSpecificationBase & other) = delete;
      //! Move assignment operator
      AtomicSmearingSpecificationBase &
      operator=(AtomicSmearingSpecificationBase && other) = default;

      using Hypers_t = CalculatorBase::Hypers_t;
    };

    /**
     * Specification to hold the parameter for the atomic smearing function,
     * currently only Gaussians are supported.
     *
     * This is \f$\sigma\f$ in the definition
     * \f$f(r) = A \exp{\frac{-r^2}{2 \sigma^2}}\f$.
     * The width may depend both on the atomic species of the neighbour as well
     * as the distance.
     *
     * Note that this function is template-specialized by Gaussian sigma type
     * (constant, per-species, or radially dependent).
     *
     * @throw logic_error if the requested sigma type has not been implemented
     */
    template <AtomicSmearingType SigmaType>
    struct AtomicSmearingSpecification {};

    template <>
    struct AtomicSmearingSpecification<AtomicSmearingType::Constant>
        : AtomicSmearingSpecificationBase {
      using Hypers_t = typename AtomicSmearingSpecificationBase::Hypers_t;
      explicit AtomicSmearingSpecification(const Hypers_t & hypers) {
        this->constant_gaussian_sigma =
            hypers.at("gaussian_sigma").at("value").get<double>();
      }
      template <size_t Order, size_t Layer>
      double get_gaussian_sigma(ClusterRefKey<Order, Layer> & /* pair */) {
        return this->constant_gaussian_sigma;
      }
      double constant_gaussian_sigma{0.};
    };

    /** Per-species template specialization of the above */

    template <>
    struct AtomicSmearingSpecification<AtomicSmearingType::PerSpecies>
        : AtomicSmearingSpecificationBase {
      using Hypers_t = typename AtomicSmearingSpecificationBase::Hypers_t;
      explicit AtomicSmearingSpecification(const Hypers_t & /* hypers */) {}
      template <size_t Order, size_t Layer>
      double get_gaussian_sigma(ClusterRefKey<Order, Layer> & /* pair */) {
        throw std::logic_error("Requested a sigma type that has not yet "
                               "been implemented");
        return -1;
      }
    };

    /** Radially-dependent template specialization of the above */
    template <>
    struct AtomicSmearingSpecification<AtomicSmearingType::Radial>
        : AtomicSmearingSpecificationBase {
      using Hypers_t = typename AtomicSmearingSpecificationBase::Hypers_t;
      explicit AtomicSmearingSpecification(const Hypers_t & /* hypers */) {}
      template <size_t Order, size_t Layer>
      double get_gaussian_sigma(ClusterRefKey<Order, Layer> & /* pair */) {
        throw std::logic_error("Requested a sigma type that has not yet "
                               "been implemented");
        return -1;
      }
    };

    //! Utility to make shared pointer and cast to base class
    template <AtomicSmearingType Type, class Hypers>
    auto make_atomic_smearing(const Hypers & sigma_hypers) {
      return std::static_pointer_cast<AtomicSmearingSpecificationBase>(
          std::make_shared<AtomicSmearingSpecification<Type>>(sigma_hypers));
    }

    //! Utility to cast base to child class
    template <AtomicSmearingType Type>
    auto downcast_atomic_smearing(
        const std::shared_ptr<AtomicSmearingSpecificationBase> &
            atomic_smearing) {
      return std::static_pointer_cast<AtomicSmearingSpecification<Type>>(
          atomic_smearing);
    }

    /**
     * Base class to define the radial contribution to the spherical expansion
     */
    struct RadialContributionBase {
      //! Constructor
      RadialContributionBase() = default;
      //! Destructor
      virtual ~RadialContributionBase() = default;
      //! Copy constructor
      RadialContributionBase(const RadialContributionBase & other) = delete;
      //! Move constructor
      RadialContributionBase(RadialContributionBase && other) = default;
      //! Copy assignment operator
      RadialContributionBase &
      operator=(const RadialContributionBase & other) = delete;
      //! Move assignment operator
      RadialContributionBase &
      operator=(RadialContributionBase && other) = default;

      using Hypers_t = CalculatorBase::Hypers_t;
      using Matrix_t = Eigen::Matrix<double, Eigen::Dynamic, Eigen::Dynamic,
                                     Eigen::RowMajor>;
      using Vector_t = Eigen::VectorXd;
      using Matrix_Ref = typename Eigen::Ref<const Matrix_t>;
      using Vector_Ref = typename Eigen::Ref<const Vector_t>;

      //! Pure Virtual Function to set hyperparameters of the cutoff function
      virtual void set_hyperparameters(const Hypers_t &) = 0;

      virtual void precompute() = 0;
      // Can't make templated virtual member function... But these functions
      // are expected
      // virtual Vector_Ref compute_center_contribution() = 0;
      // virtual Matrix_Ref compute_neighbour_contribution() = 0;
      // virtual Matrix_Ref compute_neighbour_derivative() = 0;
    };

    template <RadialBasisType RBT>
    struct RadialContribution {};

    /**
     * Implementation of the radial contribution for Gaussian Type Orbitals
     * radial basis functions and gaussian smearing of the atom density.
     *
     * @f[
     *      R^{GTO}_{n}(r) = \mathcal{N}_n\ r^{n} \exp[-br^2]
     * @f]
     *
     * @f{gather*}
     *      \newcommand{\dd}{\mathrm{d}\,}
     *      \mathcal{N}_n^2 = \frac{2}{\sigma_n^{2n + 3}\Gamma(n + 3/2)}\\
     *      \sigma_n = (r_\text{cut}-\delta r_\text{cut})
     *      \max(\sqrt{n},1)/n_\text{max}\\
     *      b=\frac{1}{2\sigma_n}\\
     *      \int_0^\infty R^{GTO}_{n}(r) R^{GTO}_{n^\prime}(r)
     *      \dd{r}= 2 \left(\frac{1}{2 \sigma_{n}^2}+
     *      \frac{1}{2 \sigma_{n^\prime}^2} \right)^{-\frac{1}{2}
     *      (3+n+n^\prime)} \Gamma(\frac{3+n+n^\prime}{2})
     * @f}
     *
     * See [the theory page](../SOAP.html#gto-like-radial-basis) for more
     * details.
     */
    template <>
    struct RadialContribution<RadialBasisType::GTO> : RadialContributionBase {
      //! Constructor
      explicit RadialContribution(const Hypers_t & hypers) {
        this->set_hyperparameters(hypers);
        this->precompute();
      }
      // Destructor
      virtual ~RadialContribution() = default;
      // Copy constructor
      RadialContribution(const RadialContribution & other) = delete;
      // Move constructor
      RadialContribution(RadialContribution && other) = default;
      // Copy assignment operator
      RadialContribution & operator=(const RadialContribution & other) = delete;
      // Move assignment operator
      RadialContribution & operator=(RadialContribution && other) = default;

      using Parent = RadialContributionBase;
      using Hypers_t = typename Parent::Hypers_t;
      // using Matrix_t = typename Parent::Matrix_t;
      using Matrix_t = Eigen::MatrixXd;
      using Vector_t = typename Parent::Vector_t;
      using Matrix_Ref = typename Parent::Matrix_Ref;
      using Vector_Ref = typename Parent::Vector_Ref;

      /**
       * Set hyperparameters.
       * @param hypers is expected to be the same as the the input of
       *         the spherical expansion
       */
      void set_hyperparameters(const Hypers_t & hypers) {
        this->hypers = hypers;

        this->max_radial = hypers.at("max_radial");
        this->max_angular = hypers.at("max_angular");

        if (hypers.find("compute_gradients") != hypers.end()) {
          this->compute_gradients = hypers.at("compute_gradients").get<bool>();
        } else {  // Default false (don't compute gradients)
          this->compute_gradients = false;
        }

        // init size of the member data
        // both precomputed quantities and actual expansion coefficients
        this->radial_ortho_matrix.resize(this->max_radial, this->max_radial);
        this->ortho_norm_matrix.resize(this->max_radial, this->max_radial);
        this->fac_b.resize(this->max_radial, 1);
        this->a_b_l_n.resize(this->max_radial, this->max_angular + 1);
        this->distance_fac_a_l.resize(this->max_angular + 1);
        this->radial_norm_factors.resize(this->max_radial, 1);
        this->radial_n_factors.resize(this->max_radial);
        this->radial_sigmas.resize(this->max_radial, 1);
        this->radial_integral_neighbour.resize(this->max_radial,
                                               this->max_angular + 1);
        this->radial_integral_center.resize(this->max_radial);
        this->radial_neighbour_derivative.resize(this->max_radial,
                                                 this->max_angular + 1);

        // find the cutoff radius of the representation
        auto fc_hypers = hypers.at("cutoff_function").get<json>();
        this->interaction_cutoff =
            fc_hypers.at("cutoff").at("value").get<double>();

        // define the type of smearing to use
        auto smearing_hypers = hypers.at("gaussian_density").get<json>();
        auto smearing_type = smearing_hypers.at("type").get<std::string>();
        if (smearing_type == "Constant") {
          this->atomic_smearing_type = AtomicSmearingType::Constant;
          this->atomic_smearing =
              make_atomic_smearing<AtomicSmearingType::Constant>(
                  smearing_hypers);
        } else {
          throw std::logic_error(
              "Requested Gaussian sigma type \'" + smearing_type +
              "\' has not been implemented.  Must be one of" +
              ": \'Constant\'.");
        }
      }

      void precompute() {
        this->precompute_radial_sigmas();
        this->precompute_radial_overlap();
        this->ortho_norm_matrix =
            this->radial_norm_factors.asDiagonal() * this->radial_ortho_matrix;

        this->hyp1f1_calculator.precompute(this->max_radial, this->max_angular);
      }

      //! define the contribution from the central atom to the expansion
      template <AtomicSmearingType AST, size_t Order, size_t Layer>
      Vector_Ref
      compute_center_contribution(ClusterRefKey<Order, Layer> & center) {
        using math::PI;
        using math::pow;
        using std::sqrt;

        auto smearing{downcast_atomic_smearing<AST>(this->atomic_smearing)};

        // a = 1 / (2*\sigma^2)
        double fac_a{0.5 * pow(smearing->get_gaussian_sigma(center), -2)};

        // Contribution from the central atom
        // Y_l^m(θ, φ) =  √((2l+1)/(4*π))) \delta_{m0} and
        //  \delta_{l0} (spherical symmetry) and
        // 1F1(a,b,0) = 1
        for (size_t radial_n{0}; radial_n < this->max_radial; radial_n++) {
          double a_b_l_n{0};
          if (radial_n % 2 == 0) {
            a_b_l_n = sqrt(pow(fac_a + this->fac_b[radial_n],
                               -1 * static_cast<int>(3 + radial_n)));
          } else {
            a_b_l_n = pow(fac_a + this->fac_b[radial_n],
                          -1 * static_cast<int>(3 + radial_n) / 2);
          }

          this->radial_integral_center(radial_n) =
              this->radial_n_factors(radial_n) * a_b_l_n;
        }

        return Vector_Ref(this->radial_integral_center);
      }

      //! define the contribution from a neighbour atom to the expansion
      template <AtomicSmearingType AST, size_t Order, size_t Layer>
      Matrix_Ref
      compute_neighbour_contribution(double distance,
                                     ClusterRefKey<Order, Layer> & pair) {
        using math::PI;
        using math::pow;
        using std::sqrt;

        auto smearing{downcast_atomic_smearing<AST>(this->atomic_smearing)};
        // a = 1 / (2*\sigma^2)
        double fac_a{0.5 * pow(smearing->get_gaussian_sigma(pair), -2)};

        // computes (r_{ij}*a)^l incrementally
        this->distance_fac_a_l(0) = 1.;
        double distance_fac_a{distance * fac_a};
        for (size_t angular_l{1}; angular_l < this->max_angular + 1;
             angular_l++) {
          this->distance_fac_a_l(angular_l) =
              this->distance_fac_a_l(angular_l - 1) * distance_fac_a;
        }

        // computes (a+b_n)^{-0.5*(3+l+n)}
        Eigen::ArrayXd a_b_l{Eigen::rsqrt(fac_a + this->fac_b.array())};
        for (size_t radial_n{0}; radial_n < this->max_radial; radial_n++) {
          this->a_b_l_n(radial_n, 0) = pow(a_b_l(radial_n), 3 + radial_n);
        }
        // seems like vetorization does not improve things here because it is
        // memory is not contiguous ?
        for (size_t angular_l{1}; angular_l < this->max_angular + 1;
             ++angular_l) {
          this->a_b_l_n.col(angular_l) =
              (this->a_b_l_n.col(angular_l - 1).array() * a_b_l).matrix();
        }

        this->hyp1f1_calculator.calc(distance, fac_a, this->fac_b,
                                     this->compute_gradients);

        this->radial_integral_neighbour =
            (this->a_b_l_n.array() *
             this->hyp1f1_calculator.get_values().array())
                .matrix() *
            this->distance_fac_a_l.asDiagonal();

        return Matrix_Ref(this->radial_integral_neighbour);
      }

      /**
       * Compute the radial derivative of the neighbour contribution
       *
       * Note that you _must_ call compute_neighbour_contribution() first to
       * populate the relevant arrays!
       *
       * The derivative is taken with respect to the pair distance,
       * \f$r_{ij}\f$.  In order to get the radial component of the gradient,
       * remember to multiply by the direction vector
       * \f$
       *    \renewcommand{\vec}[1]{\mathbf{#1}}
       *    \hat{\vec{r}_{ij}}
       * \f$
       * (and not the vector itself), since
       * \f[
       *    \let\grad\nabla
       *    \grad_{\vec{r}_i} f(r_{ij}) =
       *                    \frac{\dd f}{\dd r_{ij}}
       *                    \frac{- \vec{r}_{ij}}{r_{ij}}
       *                  = \frac{\dd f}{\dd r_{ij}} -\hat{\vec{r}_{ij}}.
       * \f]
       *
       * so multiply by _negative_ \f$\hat{\vec{r}}_{ij}\f$ to get the radial
       * component of the gradient wrt motion of the central atom
       * (\f$\frac{d}{d\vec{r}_i}\f$).
       *
       * And finally, there is no compute_center_derivative() because that's
       * just zero -- the center contribution doesn't vary w.r.t. motion of
       * the central atom
       */
      template <AtomicSmearingType AST, size_t Order, size_t Layer>
      Matrix_Ref
      compute_neighbour_derivative(double distance,
                                   ClusterRefKey<Order, Layer> & /*pair*/) {
        using math::PI;
        using math::pow;
        using std::sqrt;

        // start proportional_factors as the list of l from 0 to l_max
        Vector_t proportional_factors =
            Vector_t::LinSpaced(this->max_angular + 1, 0, this->max_angular);
        proportional_factors /= distance;

        this->radial_neighbour_derivative =
            (this->a_b_l_n.array() *
             this->hyp1f1_calculator.get_derivatives().array())
                .matrix() *
            this->distance_fac_a_l.asDiagonal();

        this->radial_neighbour_derivative +=
            this->radial_integral_neighbour * proportional_factors.asDiagonal();

        return Matrix_Ref(this->radial_neighbour_derivative);
      }

      template <typename Coeffs>
      void finalize_coefficients(Coeffs & coefficients) const {
        coefficients.lhs_dot(this->ortho_norm_matrix);
      }

      template <int n_spatial_dimensions, typename Coeffs, typename Center>
      void finalize_coefficients_der(Coeffs & coefficients_gradient,
                                     Center & center) const {
        for (auto neigh : center.get_pairs_with_self_pair()) {
          auto & coefficients_neigh_gradient = coefficients_gradient[neigh];
          coefficients_neigh_gradient
              .template lhs_dot_der<n_spatial_dimensions>(
                  this->ortho_norm_matrix);
        }  // for (neigh : center)
      }

      /** Compute common prefactors for the radial Gaussian basis functions */
      void precompute_radial_sigmas() {
        using math::pow;
        // Precompute common prefactors
        for (size_t radial_n{0}; radial_n < this->max_radial; ++radial_n) {
          this->radial_sigmas[radial_n] =
              std::max(std::sqrt(static_cast<double>(radial_n)), 1.0) *
              this->interaction_cutoff / static_cast<double>(this->max_radial);
          this->fac_b[radial_n] = 0.5 * pow(this->radial_sigmas[radial_n], -2);
          this->radial_norm_factors(radial_n) =
              0.25 * std::sqrt(2.0 / (std::tgamma(1.5 + radial_n) *
                                      pow(this->radial_sigmas[radial_n],
                                          3 + 2 * radial_n)));
          this->radial_n_factors(radial_n) =
              std::tgamma(0.5 * (3.0 + radial_n)) / std::tgamma(1.5);
        }
      }

      /**
       * Compute the radial overlap matrix for later orthogonalization.
       *
       * @throw runtime_error if the overlap matrix cannot be diagonalized
       */
      void precompute_radial_overlap() {
        using math::pow;
        using std::sqrt;
        using std::tgamma;

        // TODO(max-veit) see if we can replace the gammas with their natural
        // logs,
        // since it'll overflow for relatively small n (n1 + n2 >~ 300)
        // UPDATE nevermind, the overlap matrix becomes singular well before
        // this point.
        Matrix_t overlap(this->max_radial, this->max_radial);
        for (size_t radial_n1{0}; radial_n1 < this->max_radial; radial_n1++) {
          for (size_t radial_n2{0}; radial_n2 < this->max_radial; radial_n2++) {
            overlap(radial_n1, radial_n2) =
                pow(0.5 / pow(this->radial_sigmas[radial_n1], 2) +
                        0.5 / pow(this->radial_sigmas[radial_n2], 2),
                    -0.5 * (3.0 + radial_n1 + radial_n2)) /
                (pow(this->radial_sigmas[radial_n1], radial_n1) *
                 pow(this->radial_sigmas[radial_n2], radial_n2)) *
                tgamma(0.5 * (3.0 + radial_n1 + radial_n2)) /
                (pow(this->radial_sigmas[radial_n1] *
                         this->radial_sigmas[radial_n2],
                     1.5) *
                 sqrt(tgamma(1.5 + radial_n1) * tgamma(1.5 + radial_n2)));
          }
        }

        // Compute the inverse square root of the overlap matrix
        Eigen::SelfAdjointEigenSolver<Matrix_t> eigensolver(overlap);
        if (eigensolver.info() != Eigen::Success) {
          throw std::runtime_error("Warning: Could not diagonalize "
                                   "radial overlap matrix.");
        }
        Matrix_t eigenvalues = eigensolver.eigenvalues();
        Eigen::ArrayXd eigs_invsqrt = eigenvalues.array().rsqrt();
        Matrix_t unitary = eigensolver.eigenvectors();
        this->radial_ortho_matrix =
            unitary * eigs_invsqrt.matrix().asDiagonal() * unitary.adjoint();
      }

      Matrix_t get_radial_orthonormalization_matrix() const {
        return this->radial_norm_factors.asDiagonal() *
               this->radial_ortho_matrix;
      }

      Matrix_Ref get_radial_integral_neighbour() const {
        return Matrix_Ref(this->radial_integral_neighbour);
      }

      Matrix_Ref get_radial_neighbour_derivative() const {
        return Matrix_Ref(this->radial_neighbour_derivative);
      }

      std::shared_ptr<AtomicSmearingSpecificationBase> atomic_smearing{};
      AtomicSmearingType atomic_smearing_type{};
      math::Hyp1f1SphericalExpansion hyp1f1_calculator{true, 1e-13, 200};
      // data member used to store the contributions to the expansion
      Matrix_t radial_integral_neighbour{};
      Vector_t radial_integral_center{};
      // And derivatives
      Matrix_t radial_neighbour_derivative{};
      // and of course, d/dr of the center contribution is zero

      Hypers_t hypers{};
      // some usefull parameters
      double interaction_cutoff{};
      size_t max_radial{};
      size_t max_angular{};
      bool compute_gradients{};

      // \sigma_n = (r_\text{cut}-\delta r_\text{cut})
      // \max(\sqrt{n},1)/n_\text{max}
      Vector_t radial_sigmas{};
      // b = 1 / (2*\sigma_n^2)
      Vector_t fac_b{};
      Matrix_t a_b_l_n{};
      Vector_t distance_fac_a_l{};
      Vector_t radial_norm_factors{};
      Vector_t radial_n_factors{};
      Matrix_t radial_ortho_matrix{};
      Matrix_t ortho_norm_matrix{};
    };

    /**
     * Implementation of the radial contribution for DVR basis
     *
     * See the
     * [theory page](../SOAP.html#numerical-integration-of-the-radial-integral)
     * for more details.
     */
    template <>
    struct RadialContribution<RadialBasisType::DVR> : RadialContributionBase {
      //! Constructor
      explicit RadialContribution(const Hypers_t & hypers) {
        this->set_hyperparameters(hypers);
        this->precompute();
      }
      //! Destructor
      virtual ~RadialContribution() = default;
      //! Copy constructor
      RadialContribution(const RadialContribution & other) = delete;
      //! Move constructor
      RadialContribution(RadialContribution && other) = default;
      //! Copy assignment operator
      RadialContribution & operator=(const RadialContribution & other) = delete;
      //! Move assignment operator
      RadialContribution & operator=(RadialContribution && other) = default;

      using Parent = RadialContributionBase;
      using Hypers_t = typename Parent::Hypers_t;
      using Matrix_t = typename Parent::Matrix_t;
      using Vector_t = typename Parent::Vector_t;
      using Matrix_Ref = typename Parent::Matrix_Ref;
      using Vector_Ref = typename Parent::Vector_Ref;

      /**
       * Set hyperparameters.
       *
       * @param hypers is expected to be the same as the the input of
       *         the spherical expansion
       */
      void set_hyperparameters(const Hypers_t & hypers) {
        this->hypers = hypers;

        this->max_radial = hypers.at("max_radial");
        this->max_angular = hypers.at("max_angular");

        // init size of the member data
        // both precomputed quantities and actual expansion coefficients
        this->legendre_radial_factor.resize(this->max_radial);
        this->legendre_points.resize(this->max_radial);

        this->radial_integral_neighbour.resize(this->max_radial,
                                               this->max_angular + 1);
        this->radial_neighbour_derivative.resize(this->max_radial,
                                                 this->max_angular + 1);
        this->radial_integral_center.resize(this->max_radial);

        // find the cutoff radius of the representation
        auto fc_hypers = hypers.at("cutoff_function").get<json>();
        this->interaction_cutoff =
            fc_hypers.at("cutoff").at("value").get<double>();
        this->smooth_width =
            fc_hypers.at("smooth_width").at("value").get<double>();

        // define the type of smearing to use
        auto smearing_hypers = hypers.at("gaussian_density").get<json>();
        auto smearing_type = smearing_hypers.at("type").get<std::string>();
        if (smearing_type == "Constant") {
          this->atomic_smearing_type = AtomicSmearingType::Constant;
          this->atomic_smearing =
              make_atomic_smearing<AtomicSmearingType::Constant>(
                  smearing_hypers);
          this->smearing =
              smearing_hypers.at("gaussian_sigma").at("value").get<double>();
        } else {
          throw std::logic_error(
              "Requested Gaussian sigma type \'" + smearing_type +
              "\' has not been implemented.  Must be one of" +
              ": \'Constant\'.");
        }
      }

      void precompute() {
        auto point_weight{math::compute_gauss_legendre_points_weights(
            0., this->interaction_cutoff + 3 * this->smearing,
            this->max_radial)};

        // sqrt(w) * x
        // (if you think it should be x^2 and not x, think again -- the
        // transformation from integrating the overlap in 3-D spherical
        // coordinates to the 1-D radial coordinate absorbs a factor of r.
        // For more details, see the SOAP theory documentation)
        // TODO(max) link to SOAP theory documentation
        this->legendre_radial_factor =
            point_weight.col(1).array().sqrt() * point_weight.col(0).array();

        this->legendre_points = point_weight.col(0);

        this->bessel.precompute(this->max_angular, this->legendre_points);
      }

      //! define the contribution from the central atom to the expansion
      template <AtomicSmearingType AST, size_t Order, size_t Layer>
      Vector_Ref
      compute_center_contribution(ClusterRefKey<Order, Layer> & center) {
        using math::PI;
        using math::pow;
        using std::sqrt;

        auto smearing{downcast_atomic_smearing<AST>(this->atomic_smearing)};

        // a = 1 / (2*\sigma^2)
        double fac_a{0.5 * pow(smearing->get_gaussian_sigma(center), -2)};

        this->radial_integral_center =
            this->legendre_radial_factor.array() *
            Eigen::exp((-fac_a * this->legendre_points.array().square()));

        return Matrix_Ref(this->radial_integral_center);
      }

      //! define the contribution from a neighbour atom to the expansion
      template <AtomicSmearingType AST, size_t Order, size_t Layer>
      Matrix_Ref
      compute_neighbour_contribution(double distance,
                                     ClusterRefKey<Order, Layer> & pair) {
        using math::PI;
        using math::pow;
        using std::sqrt;

        auto smearing{downcast_atomic_smearing<AST>(this->atomic_smearing)};
        // a = 1 / (2*\sigma^2)
        double fac_a{0.5 * pow(smearing->get_gaussian_sigma(pair), -2)};

        this->bessel.calc(distance, fac_a);

        this->radial_integral_neighbour =
            this->legendre_radial_factor.asDiagonal() *
            this->bessel.get_values().matrix();

        return Matrix_Ref(this->radial_integral_neighbour);
      }

      /**
       * Compute the radial derivative of the neighbour contribution
       *
       * @todo still needs to be implemented for the DVR radial basis
       */
      template <AtomicSmearingType AST, size_t Order, size_t Layer>
      Matrix_Ref
      compute_neighbour_derivative(double /*distance*/,
                                   ClusterRefKey<Order, Layer> & /*pair*/) {
        using math::PI;
        using math::pow;
        using std::sqrt;

        // TODO(max,felix) implement (!) -- these are dummy values
        return Matrix_Ref(this->radial_neighbour_derivative);
      }

      template <typename Coeffs>
      void finalize_coefficients(Coeffs & /*coefficients*/) const {}

      template <int n_spatial_dimensions, typename Coeffs, typename Center>
      void finalize_coefficients_der(Coeffs & /*coefficients_gradient*/,
                                     Center & /*center*/) const {}

      math::ModifiedSphericalBessel bessel{};

      std::shared_ptr<AtomicSmearingSpecificationBase> atomic_smearing{};
      AtomicSmearingType atomic_smearing_type{};

      // data member used to store the contributions to the expansion
      Matrix_t radial_integral_neighbour{};
      Matrix_t radial_neighbour_derivative{};
      Vector_t radial_integral_center{};

      Hypers_t hypers{};
      // some useful parameters
      double interaction_cutoff{};
      double smooth_width{};
      double smearing{};
      size_t max_radial{};
      size_t max_angular{};

      Vector_t legendre_radial_factor{};
      Vector_t legendre_points{};
      Vector_t legendre_points2{};
    };

  }  // namespace internal

  template <internal::RadialBasisType Type, class Hypers>
  auto make_radial_integral(const Hypers & basis_hypers) {
    return std::static_pointer_cast<internal::RadialContributionBase>(
        std::make_shared<internal::RadialContribution<Type>>(basis_hypers));
  }

  template <internal::RadialBasisType Type>
  auto downcast_radial_integral(
      const std::shared_ptr<internal::RadialContributionBase> &
          radial_integral) {
    return std::static_pointer_cast<internal::RadialContribution<Type>>(
        radial_integral);
  }

  /**
   * Handles the expansion of an environment in a spherical and radial basis.
   *
   * The local environment of each atom is represented by Gaussians of a
   * certain width (user-defined; can be constant, species-dependent, or
   * radially dependent).  This density field is expanded in an angular basis
   * of spherical harmonics (à la SOAP) and a radial basis of
   * either Gaussians (again, as in SOAP/SphericalInvariants) or one of the more
   * recent bases currently under development.
   */
  class CalculatorSphericalExpansion : public CalculatorBase {
   public:
    using Parent = CalculatorBase;
    using Hypers_t = typename Parent::Hypers_t;
    using ReferenceHypers_t = Parent::ReferenceHypers_t;
    using Key_t = typename Parent::Key_t;

    template <class StructureManager>
    using Property_t =
        BlockSparseProperty<double, 1, 0, StructureManager, Key_t>;
    template <class StructureManager>
    using PropertyGradient_t =
        BlockSparseProperty<double, 2, 0, StructureManager, Key_t>;

    template <class StructureManager>
    using Dense_t = typename Property_t<StructureManager>::Dense_t;
    template <class StructureManager>
    using Data_t = typename Property_t<StructureManager>::Data_t;

    template <class StructureManager, size_t Order>
    using ClusterRef_t = typename StructureManager::template ClusterRef<Order>;

    using Matrix_t = math::Matrix_t;
    using Vector_t = math::Vector_t;
    using Matrix_Ref = math::Matrix_Ref;
    using Vector_Ref = math::Vector_Ref;

    /**
     * Set the hyperparameters of this descriptor from a json-like container.
     *
     * @param hypers structure (usually parsed from json) containing the
     *               options and hyperparameters
     *
     * @todo (max, felix) document the SOAP/SphExpn-specific hypers here
     *
     * @throw logic_error if an invalid option or combination of options is
     *                    specified in the structure
     */
    void set_hyperparameters(const Hypers_t & hypers) {
      using internal::AtomicSmearingType;
      using internal::CutoffFunctionType;
      using internal::RadialBasisType;
      this->hypers = hypers;

      this->max_radial = hypers.at("max_radial");
      this->max_angular = hypers.at("max_angular");
      if (hypers.find("n_species") != hypers.end()) {
        this->n_species = hypers.at("n_species");
      } else {
        this->n_species = 1;  // default: no species distinction
      }
      if (hypers.find("compute_gradients") != hypers.end()) {
        this->compute_gradients = hypers.at("compute_gradients").get<bool>();
      } else {  // Default false (don't compute gradients)
        this->compute_gradients = false;
      }
      this->spherical_harmonics.precompute(this->max_angular,
                                           this->compute_gradients);

      auto radial_contribution_hypers =
          hypers.at("radial_contribution").get<json>();
      auto radial_contribution_type =
          radial_contribution_hypers.at("type").get<std::string>();

      // create the class that will compute the radial terms of the
      // expansion. the atomic smearing is an integral part of the
      // radial contribution
      if (radial_contribution_type == "GTO") {
        auto rc_shared = std::make_shared<
            internal::RadialContribution<RadialBasisType::GTO>>(hypers);
        this->atomic_smearing_type = rc_shared->atomic_smearing_type;
        this->radial_integral = rc_shared;
        this->radial_integral_type = RadialBasisType::GTO;

      } else if (radial_contribution_type == "DVR") {
        auto rc_shared = std::make_shared<
            internal::RadialContribution<RadialBasisType::DVR>>(hypers);
        this->atomic_smearing_type = rc_shared->atomic_smearing_type;
        this->radial_integral = rc_shared;
        this->radial_integral_type = RadialBasisType::DVR;
      } else {
        throw std::logic_error("Requested Radial contribution type \'" +
                               radial_contribution_type +
                               "\' has not been implemented.  Must be one of" +
                               ": \'GTO\' or \'DVR\'. ");
      }

      auto fc_hypers = hypers.at("cutoff_function").get<json>();
      auto fc_type = fc_hypers.at("type").get<std::string>();
      this->interaction_cutoff = fc_hypers.at("cutoff").at("value");
      this->cutoff_smooth_width = fc_hypers.at("smooth_width").at("value");
      if (fc_type == "ShiftedCosine") {
        this->cutoff_function_type = CutoffFunctionType::ShiftedCosine;
        this->cutoff_function =
            make_cutoff_function<CutoffFunctionType::ShiftedCosine>(fc_hypers);
      } else if (fc_type == "RadialScaling") {
        this->cutoff_function_type = CutoffFunctionType::RadialScaling;
        this->cutoff_function =
            make_cutoff_function<CutoffFunctionType::RadialScaling>(fc_hypers);
      } else {
        throw std::logic_error("Requested cutoff function type \'" + fc_type +
                               "\' has not been implemented.  Must be one of" +
                               ": \'ShiftedCosine\' or 'RadialScaling'.");
      }

      this->set_name(hypers);
    }

    /**
     * Construct a new Calculator using a hyperparameters container
     *
     * See set_hyperparameters() for a description of the hypers
     *
     * @todo (max) ffs, why isn't the link above working in Sphinx?
     *             And why aren't the todos showing?!
     *
     * @param hyper container (usually parsed from json) for the options and
     *              hyperparameters
     *
     * @throw logic_error if an invalid option or combination of options is
     *                    specified in the container
     */
    explicit CalculatorSphericalExpansion(const Hypers_t & hyper)
        : CalculatorBase{} {
      this->set_default_prefix("spherical_expansion_");
      this->set_hyperparameters(hyper);
    }

    //! Copy constructor
    CalculatorSphericalExpansion(const CalculatorSphericalExpansion & other) =
        delete;

    //! Move constructor
    CalculatorSphericalExpansion(CalculatorSphericalExpansion && other) =
        default;

    //! Destructor
    virtual ~CalculatorSphericalExpansion() = default;

    //! Copy assignment operator
    CalculatorSphericalExpansion &
    operator=(const CalculatorSphericalExpansion & other) = delete;

    //! Move assignment operator
    CalculatorSphericalExpansion &
    operator=(CalculatorSphericalExpansion && other) = default;

    /**
     * Compute representation for a given structure manager.
     *
     * @tparam StructureManager a (single or collection)
     * of structure manager(s) (in an iterator) held in shared_ptr
     */
    template <class StructureManager>
    void compute(StructureManager & managers);

    //! choose the RadialBasisType and AtomicSmearingType from the hypers
    template <internal::CutoffFunctionType FcType, class StructureManager>
    void compute_by_radial_contribution(StructureManager & managers);

    /**
     * loop over a collection of manangers if it is an iterator.
     * Or just call compute_impl() if it's a single manager (see below)
     */
    template <
        internal::CutoffFunctionType FcType,
        internal::RadialBasisType RadialType,
        internal::AtomicSmearingType SmearingType, class StructureManager,
        std::enable_if_t<internal::is_proper_iterator<StructureManager>::value,
                         int> = 0>
    void compute_loop(StructureManager & managers) {
      for (auto & manager : managers) {
        this->compute_impl<FcType, RadialType, SmearingType>(manager);
      }
    }

    //! single manager case
    template <internal::CutoffFunctionType FcType,
              internal::RadialBasisType RadialType,
              internal::AtomicSmearingType SmearingType, class StructureManager,
              std::enable_if_t<
                  not(internal::is_proper_iterator<StructureManager>::value),
                  int> = 0>
    void compute_loop(StructureManager & manager) {
      this->compute_impl<FcType, RadialType, SmearingType>(manager);
    }

    //! Compute the spherical exansion given several options
    template <internal::CutoffFunctionType FcType,
              internal::RadialBasisType RadialType,
              internal::AtomicSmearingType SmearingType, class StructureManager>
    void compute_impl(std::shared_ptr<StructureManager> manager);

   protected:
    double interaction_cutoff{};
    double cutoff_smooth_width{};
    size_t max_radial{};
    size_t max_angular{};
    size_t n_species{};
    bool compute_gradients{};

    internal::AtomicSmearingType atomic_smearing_type{};

    std::shared_ptr<internal::RadialContributionBase> radial_integral{};
    internal::RadialBasisType radial_integral_type{};

    std::shared_ptr<internal::CutoffFunctionBase> cutoff_function{};
    internal::CutoffFunctionType cutoff_function_type{};

    Hypers_t hypers{};

    math::SphericalHarmonics spherical_harmonics{};
  };

  // compute classes template construction
  template <class StructureManager>
  void CalculatorSphericalExpansion::compute(StructureManager & managers) {
    // specialize based on the cutoff function
    using internal::CutoffFunctionType;

    switch (this->cutoff_function_type) {
    case CutoffFunctionType::ShiftedCosine:
      this->compute_by_radial_contribution<CutoffFunctionType::ShiftedCosine>(
          managers);
      break;
    case CutoffFunctionType::RadialScaling:
      this->compute_by_radial_contribution<CutoffFunctionType::RadialScaling>(
          managers);
      break;
    default:
      // The control flow really should never reach here.  But just in case,
      // provide the necessary information to debug this problem.
      std::basic_ostringstream<char> err_message;
      err_message << "Invalid cutoff function type encountered ";
      err_message << "(This is a bug.  Debug info for developers: ";
      err_message << "cutoff_function_type == ";
      err_message << static_cast<int>(this->cutoff_function_type);
      err_message << ")" << std::endl;
      throw std::logic_error(err_message.str());
      break;
    }
  }

  template <internal::CutoffFunctionType FcType, class StructureManager>
  void CalculatorSphericalExpansion::compute_by_radial_contribution(
      StructureManager & managers) {
    // specialize based on the type of radial contribution
    using internal::AtomicSmearingType;
    using internal::RadialBasisType;

    assert(this->atomic_smearing_type == AtomicSmearingType::Constant);
    if (this->radial_integral_type == RadialBasisType::GTO) {
      this->compute_loop<FcType, RadialBasisType::GTO,
                         AtomicSmearingType::Constant>(managers);
    } else if (this->radial_integral_type == RadialBasisType::DVR) {
      this->compute_loop<FcType, RadialBasisType::DVR,
                         AtomicSmearingType::Constant>(managers);
    } else {
      // The control flow really should never reach here.  In this case, any
      // "invalid combination of parameters" should have already been handled at
      // the parameter processing stage where the user can be notified in a
      // helpful way.  But in case we do get here, provide the necessary
      // information to debug this problem.
      std::basic_ostringstream<char> err_message;
      err_message << "Invalid combination of atomic smearing and radial basis ";
      err_message << "type encountered (This is a bug.  Debug info for ";
      err_message << "developers: "
                  << "radial_integral_type == ";
      err_message << static_cast<int>(this->radial_integral_type);
      err_message << ", atomic_smearing_type == ";
      err_message << static_cast<int>(this->atomic_smearing_type);
      err_message << ")" << std::endl;
      throw std::logic_error(err_message.str());
    }
  }  // namespace rascal

  /**
   * Compute the spherical expansion
   */
  template <internal::CutoffFunctionType FcType,
            internal::RadialBasisType RadialType,
            internal::AtomicSmearingType SmearingType, class StructureManager>
  void CalculatorSphericalExpansion::compute_impl(
      std::shared_ptr<StructureManager> manager) {
    using Prop_t = Property_t<StructureManager>;
    using PropGrad_t = PropertyGradient_t<StructureManager>;
    constexpr static int n_spatial_dimensions = StructureManager::dim();

    using math::PI;
    using math::pow;

    auto && expansions_coefficients{
        manager->template get_property_ref<Prop_t>(this->get_name())};

    auto && expansions_coefficients_gradient{
        manager->template get_property_ref<PropGrad_t>(
            this->get_gradient_name())};

    // if the representation has already been computed for the current
    // structure then do nothing
    if (expansions_coefficients.is_updated()) {
      return;
    }

    // downcast cutoff and radial contributions so they are functional
    auto cutoff_function{
        downcast_cutoff_function<FcType>(this->cutoff_function)};
    auto radial_integral{
        downcast_radial_integral<RadialType>(this->radial_integral)};

    auto n_row{this->max_radial};
    auto n_col{(this->max_angular + 1) * (this->max_angular + 1)};
    expansions_coefficients.clear();
    expansions_coefficients.set_shape(n_row, n_col);
    expansions_coefficients.resize();

    if (this->compute_gradients) {
      expansions_coefficients_gradient.clear();
      // Row-major ordering, so the Cartesian (spatial) index varies slowest
      expansions_coefficients_gradient.set_shape(n_spatial_dimensions * n_row,
                                                 n_col);
      expansions_coefficients_gradient.resize();
    }

    /* @TODO(felix,max) use the parity of the spherical harmonics to use half
     * neighbourlist, i.e. C^{ij}_{nlm} = (-1)^l C^{ji}_{nlm}.
     */
    for (auto center : manager) {
      auto & coefficients_center = expansions_coefficients[center];
      auto & coefficients_center_gradient =
          expansions_coefficients_gradient[center.get_atom_ii()];
      Key_t center_type{center.get_atom_type()};

      // TODO(felix) think about an option to have "global" species,
      // "structure" species(or not), or automatic at the level of environment
      std::unordered_set<Key_t, internal::Hash<Key_t>> keys{};
      for (auto neigh : center.get_pairs()) {
        keys.insert({neigh.get_atom_type()});
      }
      keys.insert({center_type});
      // initialize the expansion coefficients to 0
      coefficients_center.resize(keys, n_row, n_col, 0.);
      if (this->compute_gradients) {
        coefficients_center_gradient.resize(keys, n_spatial_dimensions * n_row,
                                            n_col, 0.);
      }

      // Start the accumulator with the central atom
      coefficients_center[center_type].col(0) +=
          radial_integral->template compute_center_contribution<SmearingType>(
              center) /
          sqrt(4.0 * PI);

<<<<<<< HEAD
      for (auto neigh : center.get_pairs()) {
=======
      auto atom_i_tag = center.get_atom_tag();

      for (auto neigh : center) {
>>>>>>> 8ab57681
        auto dist{manager->get_distance(neigh)};
        auto direction{manager->get_direction_vector(neigh)};
        Key_t neigh_type{neigh.get_atom_type()};
        auto & coefficients_neigh_gradient =
            expansions_coefficients_gradient[neigh];

        this->spherical_harmonics.calc(direction, this->compute_gradients);
        auto && harmonics{spherical_harmonics.get_harmonics()};
        auto && harmonics_gradients{
            spherical_harmonics.get_harmonics_derivatives()};

        auto && neighbour_contribution =
            radial_integral
                ->template compute_neighbour_contribution<SmearingType>(dist,
                                                                        neigh);
        double f_c{cutoff_function->f_c(dist)};
        auto && coefficients_center_by_type{coefficients_center[neigh_type]};

        // compute the coefficients
        size_t l_block_idx{0};
        for (size_t angular_l{0}; angular_l < this->max_angular + 1;
             ++angular_l) {
          size_t l_block_size{2 * angular_l + 1};
          coefficients_center_by_type.block(0, l_block_idx, max_radial,
                                            l_block_size) +=
              (neighbour_contribution.col(angular_l) *
               (harmonics.segment(l_block_idx, l_block_size) * f_c));
          l_block_idx += l_block_size;
        }

        auto && atom_j = neigh.get_atom_j();
        auto atom_j_tag = atom_j.get_atom_tag();

        // compute the gradients of the coefficients with respect to
        // atoms positions
        // but only if the neighbour is _not_ an image of the center!
        // (the periodic images move with the center, so their contribution to
        // the center gradient is zero)
        if (this->compute_gradients and (atom_j_tag != atom_i_tag)) { // NOLINT
          std::vector<Key_t> neigh_types{neigh_type};
          coefficients_neigh_gradient.resize(
              neigh_types, n_spatial_dimensions * n_row, n_col, 0.);

          auto && neighbour_derivative =
              radial_integral
                  ->template compute_neighbour_derivative<SmearingType>(dist,
                                                                        neigh);
          double df_c{cutoff_function->df_c(dist)};
          // The gradients only contribute to the type of the neighbour
          // (the atom that's moving)
          // grad_i c^{ij}
          auto && gradient_center_by_type{
              coefficients_center_gradient[neigh_type]};
          // grad_j c^{ij}
          auto && gradient_neigh_by_type{
              coefficients_neigh_gradient[neigh_type]};

          // Radial component: d/dr_{ij} (c_{ij} f_c{r_{ij}}) \hat{r_{ij}}
          // clang-format off
          Matrix_t pair_gradient_contribution_p1 =
                ((neighbour_derivative * f_c)
                 + (neighbour_contribution * df_c));
          Matrix_t pair_gradient_contribution{this->max_radial,
                                              this->max_angular + 1};
          for (int cartesian_idx{0}; cartesian_idx < n_spatial_dimensions;
                 ++cartesian_idx) {
            size_t l_block_idx{0};
            for (size_t angular_l{0}; angular_l < this->max_angular + 1;
                ++angular_l) {
              size_t l_block_size{2 * angular_l + 1};
              pair_gradient_contribution.resize(this->max_radial, l_block_size);
              pair_gradient_contribution =
                pair_gradient_contribution_p1.col(angular_l)
                * harmonics.segment(l_block_idx, l_block_size)
                * direction(cartesian_idx);
              pair_gradient_contribution +=
                  neighbour_contribution.col(angular_l)
                  * harmonics_gradients.block(cartesian_idx, l_block_idx,
                                              1, l_block_size)
                  * f_c / dist;

              // Each Cartesian gradient component occupies a contiguous block
              // (row-major storage)
              gradient_center_by_type.block(
                  cartesian_idx * max_radial, l_block_idx,
                  max_radial, l_block_size) -= pair_gradient_contribution;
              gradient_neigh_by_type.block(
                  cartesian_idx * max_radial, l_block_idx,
                  max_radial, l_block_size) += pair_gradient_contribution;
              l_block_idx += l_block_size;
              // clang-format on
            }  // for (angular_l)
          }    // for cartesian_idx
        }      // if (this->compute_gradients)
      }        // for (neigh : center)

      // Normalize and orthogonalize the radial coefficients
      radial_integral->finalize_coefficients(coefficients_center);
      if (this->compute_gradients) {
        radial_integral
            ->template finalize_coefficients_der<n_spatial_dimensions>(
                expansions_coefficients_gradient, center);
      }
    }  // for (center : manager)
  }    // compute()

}  // namespace rascal

#endif  // SRC_REPRESENTATIONS_CALCULATOR_SPHERICAL_EXPANSION_HH_<|MERGE_RESOLUTION|>--- conflicted
+++ resolved
@@ -1147,13 +1147,9 @@
               center) /
           sqrt(4.0 * PI);
 
-<<<<<<< HEAD
+      auto atom_i_tag = center.get_atom_tag();
+
       for (auto neigh : center.get_pairs()) {
-=======
-      auto atom_i_tag = center.get_atom_tag();
-
-      for (auto neigh : center) {
->>>>>>> 8ab57681
         auto dist{manager->get_distance(neigh)};
         auto direction{manager->get_direction_vector(neigh)};
         Key_t neigh_type{neigh.get_atom_type()};
