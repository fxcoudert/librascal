/**
 * file   neighbourhood_manager_cell.hh
 *
 * @author Felix Musil <felix.musil@epfl.ch>
 *
 * @date   05 Apr 2018
 *
 * @brief Neighbourhood manager for lammps neighbourhood lists
 *
 * Copyright © 2018  Felix Musil, COSMO (EPFL), LAMMM (EPFL)
 *
 * rascal is free software; you can redistribute it and/or
 * modify it under the terms of the GNU General Public License as
 * published by the Free Software Foundation, either version 3, or (at
 * your option) any later version.
 *
 * rascal is distributed in the hope that it will be useful, but
 * WITHOUT ANY WARRANTY; without even the implied warranty of
 * MERCHANTABILITY or FITNESS FOR A PARTICULAR PURPOSE. See the GNU
 * General Public License for more details.
 *
 * You should have received a copy of the GNU General Public License
 * along with GNU Emacs; see the file COPYING. If not, write to the
 * Free Software Foundation, Inc., 59 Temple Place - Suite 330,
 * Boston, MA 02111-1307, USA.
 */


#ifndef NEIGHBOURHOOD_MANAGER_CELL_H
#define NEIGHBOURHOOD_MANAGER_CELL_H

#include "neighbourhood_managers/neighbourhood_manager_base.hh"
<<<<<<< HEAD
#include "neighbourhood_managers/box.hh"
=======
#include "neighbourhood_managers/neighbourhood_box.hh"
#include "neighbourhood_managers/field.hh"
>>>>>>> 902ba35f
#include "lattice.hh"
#include "basic_types.h"
#include "neighbourhood_managers/field.hh"
#include <Eigen/Dense>
#include <Eigen/StdVector>
#include <stdexcept>
#include <iostream>
#include <vector>
#include <algorithm>
#include <map>

using namespace std;

namespace rascal {

  //! forward declaration for traits
  class NeighbourhoodManagerCell;

  //! traits specialisation for Lammps manager
  template <>
  struct NeighbourhoodManager_traits<NeighbourhoodManagerCell> {
    constexpr static int Dim{3};
    constexpr static int MaxLevel{2};
  };
  class NeighbourhoodManagerCell: public NeighbourhoodManagerBase<NeighbourhoodManagerCell>
  {
  public:
    using traits = NeighbourhoodManager_traits<NeighbourhoodManagerCell>;
    using Parent = NeighbourhoodManagerBase<NeighbourhoodManagerCell>;
    using Vector_ref = typename Parent::Vector_ref;
    using Vector_t = typename Parent::Vector_t;
    using AtomRef_t = typename Parent::AtomRef;
    template <int Level, int MaxLevel>
    using ClusterRef_t = typename Parent::template ClusterRef<Level, MaxLevel>;
    using vVector3d = std::vector<Eigen::Vector3d,Eigen::aligned_allocator<Eigen::Vector3d> >;
    using AtomVectorField_t = Field<NeighbourhoodManagerCell, double, 1, 3>;
    //! Default constructor
    NeighbourhoodManagerCell() = default;

    //! Copy constructor
    NeighbourhoodManagerCell(const NeighbourhoodManagerCell &other) = delete;

    //! Move constructor
    NeighbourhoodManagerCell(NeighbourhoodManagerCell &&other) = default;

    //! Destructor
    virtual ~NeighbourhoodManagerCell() = default;

    //! Copy assignment operator
    NeighbourhoodManagerCell& operator=(const NeighbourhoodManagerCell &other) = delete;

    //! Move assignment operator
    NeighbourhoodManagerCell& operator=(NeighbourhoodManagerCell &&other) = default;

    // required for the construction of vectors, etc
    constexpr static int dim() {return traits::Dim;}

<<<<<<< HEAD

=======
>>>>>>> 902ba35f
    // return position vector
    inline Vector_ref get_position(const AtomRef_t& atom) {
      auto index{atom.get_index()};
      auto * xval{this->positions.col(index).data()};
      return Vector_ref(xval);
    }

    // return number of I atoms in the list
    inline size_t get_size() const {
      return this->centers.size();
    }
    // return the number of neighbours of a given atom
    inline size_t get_atom_id(const Parent& , int i_atom_id) const {
      return this->centers[i_atom_id].get_index();
    }

    void set_positions(const Eigen::Ref<const Eigen::MatrixXd> pos){
      this->positions = pos;
    }

    // return the number of atoms forming the next higher cluster with this one
    template<int Level, int MaxLevel>
    inline size_t get_atom_id(const ClusterRef_t<Level, MaxLevel>& cluster, int j_atom_id) const {
      static_assert(Level == traits::MaxLevel-1,
                    "this implementation only handles atoms and pairs");
      auto && i_atom_id{cluster.get_atoms().back().get_index()};
      auto && i_bin_id{this->center2bin.at(i_atom_id)};
      Box<NeighbourhoodManagerCell> box = this->boxes[i_bin_id];
      auto && ij_atom_id{box.get_neighbour_index(j_atom_id)};
      return ij_atom_id;
    }


    // return the number of neighbours of a given atom
    template<int Level, int MaxLevel>
    inline size_t get_cluster_size(const ClusterRef_t<Level, MaxLevel>& cluster) const {
      static_assert(Level == traits::MaxLevel-1,
                    "this implementation only handles atoms and pairs");
      auto && box_id{this->center2bin.at(cluster.get_atoms().back().get_index())};
      Box<NeighbourhoodManagerCell> box = this->boxes[box_id];
      int aa{box.get_number_of_neighbour()};
      return aa;
    }

    template<int Level, int MaxLevel>
    inline int get_offset_impl(const ClusterRef_t<Level, MaxLevel>& cluster) const;

    size_t get_nb_clusters(int cluster_size);

    size_t get_nb_of_center_in_box(const int& bin_id){
      return this->boxes[bin_id].get_number_of_centers();
    }

    std::vector<AtomRef_t> get_centers_from_box(int bin_id){
      Box<NeighbourhoodManagerCell> box = this->boxes[bin_id];
      return box.get_centers();
    }
    //void build(const Eigen::MatrixXd& positions, const Eigen::MatrixXd& cell,const std::array<bool,3>& pbc, const double& cutoff_max);
    void build(const Eigen::Ref<const Eigen::MatrixXd> positions,const std::vector<int>& center_ids, const Eigen::Ref<const Eigen::MatrixXd> cell,const std::array<bool,3>& pbc, const double& cutoff_max);


    void update(const Eigen::Ref<const Eigen::MatrixXd>,const std::vector<int>& center_ids, const Eigen::Ref<const Eigen::MatrixXd> cell,const std::array<bool,3>& pbc, const double& cutoff_max);


  protected:
    std::vector<AtomRef_t> centers; //! list of center indices. after build it points to neighpos
    std::vector<std::vector<AtomRef_t>> neighlist; //! list of list of neighbour indices. fisrt dimension is in the same order as centers. it points to neighpos
    std::vector<std::array<double,3>> neighpos; //! list of positions for the neighboor list. contains positions of the centers and then the positions of the neighboors.
    Matrix3XdC positions; //! list of pointers. after build it points to neighpos
    Lattice lattice;
    std::array<bool,3> pbc;
    std::vector<Box<NeighbourhoodManagerCell>> boxes;
    std::map<int, int> center2bin; 
  private:
  };

  /* ---------------------------------------------------------------------- */

  void NeighbourhoodManagerCell::build(const Eigen::Ref<const Eigen::MatrixXd>  positions,
                                        const std::vector<int>& center_ids,
                                        const Eigen::Ref<const Eigen::MatrixXd> cell,
                                        const std::array<bool,3>& pbc, const double& cutoff_max)
    {
      Eigen::Index Natom{positions.cols()};
      const int Ncenter{Natom};
      //this->centers.resize(Ncenter);
      this->neighlist.resize(Ncenter);

      const int dim{traits::Dim};

      int count{0};
      this->set_positions(positions);

      for (int id:center_ids) {
          this->centers.push_back(NeighbourhoodManagerCell::AtomRef_t(this->get_manager(),id));
          count += 1;
      }

      Cell_t lat = cell;
      this->lattice.set_cell(lat);
      Vec3_t reciprocal_lenghts = this->lattice.get_reciprocal_lenghts();
      double bin_size{cutoff_max};
      Vec3i_t nbins_c,neigh_search;
      Vec3_t nbins_cd;
      int nbins{1};
      double face_dist_c;
      for (int ii{0};ii<dim;++ii){
        if (reciprocal_lenghts[ii] > 0){
          face_dist_c = 1 / reciprocal_lenghts[ii];
        }
        else {
          face_dist_c = 1;
        }
      
        nbins_c[ii] =  std::max( static_cast<int>(face_dist_c/bin_size), 1);
        nbins_cd[ii] = static_cast<double>(nbins_c[ii]);
        neigh_search[ii] = static_cast<int>(std::ceil(bin_size * nbins_c[ii] / face_dist_c));
        nbins *= nbins_c[ii];
      
      }

      Vec3i_t bin_index_c;
      // TODO take into acount pbc dif from 1,1,1 
      std::array<std::array<Dim_t, 3>,2> neigh_bounds{{{-nbins_c[0],-nbins_c[1],-nbins_c[2]},{nbins_c[0],nbins_c[1],nbins_c[2]}}};
      for (int ii{0}; ii < nbins; ++ii){
        internal::lin2mult(ii,nbins_c,bin_index_c);
        this->boxes.push_back(Box<NeighbourhoodManagerCell>(this->get_manager(), bin_index_c, neigh_bounds, nbins_c));
      }

      Vec3_t position_sc;
      int bin_id{0};
      for (auto center : this->centers){
          this->lattice.get_cartesian2scaled(center.get_position(),position_sc);
          bin_index_c = (position_sc.array() * nbins_cd.array()).cast<int>();
          bin_id = internal::mult2lin(bin_index_c,nbins_c);
          this->boxes[bin_id].push_center_back(center.get_index());
          this->center2bin[center.get_index()] = bin_id;
      }

      for (auto box : this->boxes){
<<<<<<< HEAD
        // TODO do this part here instead of in box
        box.set_neighbour_ids();
=======
        for (auto neigh_bin : box.get_neighbour_bin_ids()) {
          for (auto neigh : this->boxes[neigh_bin].get_centers()){
            box.push_neighbour_back(neigh.get_index());
            size_t aa{box.get_number_of_neighbour()};
          }
        }
>>>>>>> 902ba35f
      }
      
    }

  /* ---------------------------------------------------------------------- */

  void NeighbourhoodManagerCell::update(const Eigen::Ref<const Eigen::MatrixXd> positions,
                                        const std::vector<int>& center_ids,
                                        const Eigen::Ref<const Eigen::MatrixXd> cell,
                                        const std::array<bool,3>& pbc, const double& cutoff_max)
  {
    bool some_condition{false};
    if (some_condition){
      NeighbourhoodManagerCell::build(positions,center_ids,cell,pbc,cutoff_max);
    }
  }
  /* ---------------------------------------------------------------------- */

  template<int Level, int MaxLevel>
  inline int NeighbourhoodManagerCell::
  get_offset_impl(const ClusterRef_t<Level, MaxLevel>& cluster) const {
    static_assert(Level == 2, "This class cas only handle single atoms and pairs");
    static_assert(MaxLevel == traits::MaxLevel, "Wrong maxlevel");

    auto atoms{cluster.get_atoms()};
    auto i{atoms.front().get_index()};
    auto j{cluster.get_index()};
    auto main_offset{this->neighlist[i][j]};
    return main_offset;
  }

  /* ---------------------------------------------------------------------- */
  // specialisation for just atoms

  template <>
  inline int NeighbourhoodManagerCell:: template
  get_offset_impl<1, 2>(const ClusterRef_t<1, 2>& cluster) const {
    return cluster.get_atoms().back().get_index();
  }
<<<<<<< HEAD


=======
  /* ---------------------------------------------------------------------- */
  
  
>>>>>>> 902ba35f

  //----------------------------------------------------------------------------//
}  // rascal

#endif /* NEIGHBOURHOOD_MANAGER_CELL_H */<|MERGE_RESOLUTION|>--- conflicted
+++ resolved
@@ -30,12 +30,8 @@
 #define NEIGHBOURHOOD_MANAGER_CELL_H
 
 #include "neighbourhood_managers/neighbourhood_manager_base.hh"
-<<<<<<< HEAD
-#include "neighbourhood_managers/box.hh"
-=======
 #include "neighbourhood_managers/neighbourhood_box.hh"
 #include "neighbourhood_managers/field.hh"
->>>>>>> 902ba35f
 #include "lattice.hh"
 #include "basic_types.h"
 #include "neighbourhood_managers/field.hh"
@@ -93,10 +89,6 @@
     // required for the construction of vectors, etc
     constexpr static int dim() {return traits::Dim;}
 
-<<<<<<< HEAD
-
-=======
->>>>>>> 902ba35f
     // return position vector
     inline Vector_ref get_position(const AtomRef_t& atom) {
       auto index{atom.get_index()};
@@ -237,17 +229,12 @@
       }
 
       for (auto box : this->boxes){
-<<<<<<< HEAD
-        // TODO do this part here instead of in box
-        box.set_neighbour_ids();
-=======
         for (auto neigh_bin : box.get_neighbour_bin_ids()) {
           for (auto neigh : this->boxes[neigh_bin].get_centers()){
             box.push_neighbour_back(neigh.get_index());
             size_t aa{box.get_number_of_neighbour()};
           }
         }
->>>>>>> 902ba35f
       }
       
     }
@@ -287,14 +274,9 @@
   get_offset_impl<1, 2>(const ClusterRef_t<1, 2>& cluster) const {
     return cluster.get_atoms().back().get_index();
   }
-<<<<<<< HEAD
-
-
-=======
   /* ---------------------------------------------------------------------- */
   
   
->>>>>>> 902ba35f
 
   //----------------------------------------------------------------------------//
 }  // rascal
