--- conflicted
+++ resolved
@@ -55,14 +55,9 @@
 
   /* ---------------------------------------------------------------------- */
   //! Definition of the new StructureManagerLammps class.
-<<<<<<< HEAD
   class StructureManagerLammps:
     public StructureManager<StructureManagerLammps>,
       public std::enable_shared_from_this<StructureManagerLammps> {
-=======
-  class StructureManagerLammps
-      : public StructureManager<StructureManagerLammps> {
->>>>>>> 851f1464
    public:
     using traits = StructureManager_traits<StructureManagerLammps>;
     using Parent = StructureManager<StructureManagerLammps>;
@@ -90,7 +85,6 @@
     StructureManagerLammps &
     operator=(StructureManagerLammps && other) = default;
 
-<<<<<<< HEAD
     //! Create a new shared pointer to the object
     std::shared_ptr<StructureManagerLammps> get_shared_ptr() {
         return this->shared_from_this();
@@ -116,40 +110,6 @@
 
     //! it is not an adaptor so there is nothing to update
     void update_adaptor() {}
-=======
-    /**
-     * resetting is required every time the list changes. Here, this
-     * is implemented without explicit dependency to lammps. The
-     * signature could be simplified by including lammps as a
-     * dependency, but it is unclear that the convenience would
-     * outweigh the hassle of maintaining the dependency.
-     *
-     * @param inum Property `inum` in the lammps `NeighList` structure
-     *
-     * @param tot_num sum of the properties `nlocal` and `nghost` in the
-     *                lammps `Atom` structure
-     *
-     * @param ilist Property `ilist` in the lammps `NeighList` structure
-     *
-     * @param numneigh Property `numneigh` in the lammps `NeighList` structure
-     *
-     * @param firstneigh Property `firstneigh` in the lammps `NeighList`
-     * structure
-     *
-     * @param x Property `x` in the lammps `Atom` structure
-     *
-     * @param f Property `f` in the lammps `Atom` structure
-     *
-     * @param type Property `type` in the lammps `Atom` structure
-     *
-     * @param eatom per-atom energy
-     *
-     * @param vatom per-atom virial
-     */
-    void update(const int & inum, const int & tot_num, int * ilist,
-                int * numneigh, int ** firstneigh, double ** x, double ** f,
-                int * type, double * eatom, double ** vatom);
->>>>>>> 851f1464
 
     //! return position vector of an atom given the atom index
     inline Vector_ref get_position(const size_t & atom_index) {
@@ -220,7 +180,6 @@
     size_t get_nb_clusters(int cluster_size) const;
 
    protected:
-<<<<<<< HEAD
     /**
      * resetting is required every time the list changes. Here, this
      * is implemented without explicit dependency to lammps. The
@@ -270,20 +229,6 @@
     double ** vatom{}; //!< virial stress of atoms
     int nb_pairs{}; //! number of clusters with cluster_size=2 (pairs)
     std::vector<int> offsets{}; //! offset per atom to access neighbour list
-=======
-    int inum{};           //!< total numer of atoms
-    int tot_num{};        //!< total number, includes ghosts
-    int * ilist{};        //!< atomic indices
-    int * numneigh{};     //!< number of neighbours per atom
-    int ** firstneigh{};  //!< pointer to first neighbour
-    double ** x{};        //!< atomic positions
-    double ** f{};        //!< atomic forces
-    int * type{};         //!< atom types
-    double * eatom{};     //!< energy of atoms
-    double ** vatom{};    //!< virial stress of atoms
-    int nb_pairs{};       //! number of clusters with cluster_size=2 (pairs)
-    std::vector<int> offsets{};  //! offset per atom to access neighbour list
->>>>>>> 851f1464
   };
 
   /**
