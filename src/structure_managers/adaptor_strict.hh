--- conflicted
+++ resolved
@@ -149,21 +149,6 @@
       return this->manager.get_position(index);
     }
 
-<<<<<<< HEAD
-    template<size_t Order, size_t Layer>
-    inline Vector_ref get_neighbour_position(const ClusterRefKey<Order, Layer>
-                                             & cluster) {
-      static_assert(Order > 1,
-                    "Only possible for Order > 1.");
-      static_assert(Order <= traits::MaxOrder,
-                    "this implementation should only work up to MaxOrder.");
-
-      return this->get_position(cluster.back());
-
-    }
-
-=======
->>>>>>> 3d00a139
     //! get atom_index of index-th neighbour of this cluster
     template<size_t Order, size_t Layer>
     inline int get_cluster_neighbour(const ClusterRefKey<Order, Layer>
