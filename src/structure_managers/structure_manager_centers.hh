/**
 * file   structure_manager_centers.hh
 *
 * @author Felix Musil <felix.musil@epfl.ch>
 *
 * @date   06 August 2018
 *
 * @brief Manager with atoms and centers
 *
 * Copyright © 2018  Felix Musil, COSMO (EPFL), LAMMM (EPFL)
 *
 * rascal is free software; you can redistribute it and/or
 * modify it under the terms of the GNU General Public License as
 * published by the Free Software Foundation, either version 3, or (at
 * your option) any later version.
 *
 * rascal is distributed in the hope that it will be useful, but
 * WITHOUT ANY WARRANTY; without even the implied warranty of
 * MERCHANTABILITY or FITNESS FOR A PARTICULAR PURPOSE. See the GNU
 * General Public License for more details.
 *
 * You should have received a copy of the GNU General Public License
 * along with GNU Emacs; see the file COPYING. If not, write to the
 * Free Software Foundation, Inc., 59 Temple Place - Suite 330,
 * Boston, MA 02111-1307, USA.
 */


#ifndef STRUCTURE_MANAGER_CENTERS_H
#define STRUCTURE_MANAGER_CENTERS_H

#include "structure_managers/structure_manager.hh"
#include "lattice.hh"
#include "basic_types.hh"
//! Some data types and operations are based on the Eigen library
#include <Eigen/Dense>

//! And standard header inclusion
#include <stdexcept>
#include <vector>
#include <array>

/**
 * All functions and classes are in the namespace <code>rascal</code>, which
 * ensures that they don't clash with other libraries one might use in
 * conjunction.
 */
namespace rascal {
  //! forward declaration for traits
  class StructureManagerCenters;

  //! traits specialisation for Centers manager

  /**
   * The traits are used for vector allocation and further down the processing
   * chain to determine what functionality the given StructureManager
   * already contains to avoid recomputation.  See also the implementation of
   * adaptors.
   */
  template <>
  struct StructureManager_traits<StructureManagerCenters> {
    constexpr static int Dim{3};
    constexpr static size_t MaxOrder{1}; //
    constexpr static AdaptorTraits::Strict Strict{AdaptorTraits::Strict::no};
    constexpr static bool HasDirectionVectors{false};
    constexpr static bool HasDistances{false};
    using LayerByOrder = std::integer_sequence<size_t, 0>;
  };

  /**
   * Definition of the new StructureManager class. To add your own, please
   * stick to the convention of using 'StructureManagerYours', where 'Yours'
   * will give a hint of what it is about.
   */
  class StructureManagerCenters:
    // It inherits publicly everything from the base class
    public StructureManager<StructureManagerCenters>
  {
    /**
     * Publicly accessible variables and function of the class are given
     * here. These provide the interface to access the neighbourhood.
     */
  public:
    //! For convenience, the names are shortened
    using traits = StructureManager_traits<StructureManagerCenters>;
    using Parent = StructureManager<StructureManagerCenters>;
    //! Here you see why -- definition of used function return types
    using Vector_ref = typename Parent::Vector_ref;
    using AtomRef_t = typename Parent::AtomRef;

    /**
     *  Eigen::Map is a convenient way to access data in the 'Eigen-way', if it
     * is already stored in a contiguous array.  The positions of the JSON file
     * and the cell vectors are put into contiguous arrays, which are member
     * variables of this class. Access is provided via the Eigen::Maps
     *
     * The following types are defined to access the data. Since they cost
     * almost nothing to build, they are created on the fly via e.g. the
     * .get_positions() member function, if needed. Access to the cell vectors,
     * defined in the JSON file.
     */
    using Cell_t = Eigen::Matrix<double, traits::Dim,
                                 traits::Dim, Eigen::ColMajor>;
    using Cell_ref = Eigen::Map<Cell_t>;
    using AtomTypes_t = Eigen::Matrix<int, 1, Eigen::Dynamic>;
    using AtomTypes_ref = Eigen::Map<AtomTypes_t>;
    using PBC_t = Eigen::Matrix<bool, 1, traits::Dim>;
    using PBC_ref = Eigen::Map<PBC_t>;
    using Positions_t = Eigen::Matrix<double, traits::Dim, Eigen::Dynamic,
                                      Eigen::ColMajor>;
    using Positions_ref = Eigen::Map<Positions_t>;

    /**
     * Here, the types for internal data structures are defined, based on
     * standard types.  In general, we try to use as many standard types, where
     * possible. It reduces the dependance on external libraries. If you want to
     * use e.g. the <code>Eigen</code> library, the access to the data can be
     * given via the above mentioned Eigen::Maps, which wrap arround contiguous
     * arrays of the internally saved data. It should be straight forward to
     * even include native <code>Eigen</code> types, since the compilation
     * checks for the library by default.
     */

    /**
     * A ClusterRef_t is a return type for iterators. It gives a light-weight
     * reference to an atom, a pair, a triplet,... to the AtomRefs of all
     * implicated atoms.  The template parameters Order and MaxOrder give the
     * pair/triplet/ and the maximum body order, e.g. up to pair level.  To
     * increase the MaxOrder, use an <code>adaptor</code>.
     */
    template <size_t Order>
    using ClusterRef_t = typename Parent::template ClusterRef<Order>;

    //! Default constructor
    StructureManagerCenters() // = default;
    :atoms_index{},positions{},atoms_type{},lattice{},cell{},pbc{},offsets{},natoms{}
    {};

    //! Copy constructor
    StructureManagerCenters(const StructureManagerCenters &other) = delete;

    //! Move constructor
    StructureManagerCenters(StructureManagerCenters &&other) = default;

    //! Destructor
    virtual ~StructureManagerCenters() = default;

    //! Copy assignment operator
    StructureManagerCenters&
    operator=(const StructureManagerCenters &other) = delete;

    //! Move assignment operator
    StructureManagerCenters&
    operator=(StructureManagerCenters &&other) = default;

    /**
     * This member function invokes the reinitialisation of data. E.g. when the
     * atom positions are provided by a simulation method, which evolves in
     * time, this function updates the data. In this example, .update() takes no
     * arguments, because it relies on the data provided by a file. It is read
     * by invoking .read_structure_from_json(). Invoking update also builds a
     * full and half neighbour list.  The update function is required, every
     * time the list changes. It is implemented here with a dependency to the
     * JSON interface. An update of the positions in the JSON object
     * <code>atoms_object</code> needs to be followed by a call to this
     * function.
     * @param cutoff Property, which defines the cutoff in the
     * neighbourlist. Can in the future be combined with cutoff_skin for a
     * Verlet type list
     */
    void update(const Eigen::Ref<const Eigen::MatrixXd> positions,
                const Eigen::Ref<const VecXi>  atoms_type,
                const Eigen::Ref<const Eigen::MatrixXd> cell,
                const std::array<bool,3>& pbc);

    void build(const Eigen::Ref<const Eigen::MatrixXd> positions,
<<<<<<< HEAD
               const Eigen::Ref<const VecXi>  particle_types,
               const Eigen::Ref<const VecXi> center_ids,
               const Eigen::Ref<const Eigen::MatrixXd> cell,
               const std::array<bool,3>& pbc);
=======
                const Eigen::Ref<const VecXi>  atoms_type,
                const Eigen::Ref<const Eigen::MatrixXd> cell,
                const std::array<bool,3>& pbc);
>>>>>>> 3868693f

    //! required for the construction of vectors, etc
    constexpr static int dim() {return traits::Dim;}

    /**
     * Returns a traits::Dim by traits::Dim matrix with the cell vectors of the
     * structure.
     */
    inline Cell_ref get_cell() {
      return Cell_ref(this->cell.data(), traits::Dim,
                      this->cell.size()/traits::Dim);
    }

    //! Returns the type of a given atom, given an AtomRef
    inline int get_atom_type(const int& atom_index) {
      // auto index{atom.get_index()};
      auto t = this->get_atom_types();
      return t(atom_index);
    }

    //! Returns an a map with all atom types.
    inline AtomTypes_ref get_atom_types() {
      return AtomTypes_ref(this->atoms_type.data(),
                           this->atoms_type.size());
    }

    //! Returns a map of size traits::Dim with 0/1 for periodicity
    inline PBC_ref get_periodic_boundary_conditions() {
      return PBC_ref(this->pbc.data());
    }

    //! Returns the position of an atom, given an AtomRef
    inline Vector_ref get_position(const AtomRef_t& atom) {
      auto index{atom.get_index()};
      auto p = this->get_positions();
      auto * xval{p.col(index).data()};
      return Vector_ref(xval);
    }

    //! Returns the position of an atom, given an atom index
    inline Vector_ref get_position(const size_t & atom_index) {
      auto p = this->get_positions();
      auto * xval{p.col(atom_index).data()};
      return Vector_ref(xval);
    }

    /**
     * Returns the position of a neighbour. In case of periodic boundary
     * conditions, the get_neighbour_position should return a different
     * position, if it is a ghost atom.
     */
    template<size_t Order, size_t Layer>
    inline void get_neighbour_position(const ClusterRefKey<Order, Layer> & ) {
      static_assert(true,
                    "this implementation only work with atoms.");
    }

    //! returns a map to all atomic positions.
    inline Positions_ref get_positions() {
      return Positions_ref(this->positions.data(), traits::Dim,
                           this->positions.size()/traits::Dim);
    }

    //! returns number of I atoms in the list
    inline size_t get_size() const {return this->natoms;}

    //! returns the number of neighbours of a given i atom
    template<size_t Order, size_t Layer>
<<<<<<< HEAD
    inline void get_cluster_size(const ClusterRefKey<Order, Layer> & ) const {
=======
    inline size_t get_cluster_size(const ClusterRefKey<Order, Layer>
                                   & ) const {
>>>>>>> 3868693f
      static_assert(true,
                    "this implementation only handles atoms.");
      size_t out{1};
      return out;
    }

    //! Cluster size is the number of neighbours here
<<<<<<< HEAD
    inline size_t get_cluster_size(const int & ) const {return 1;}
=======
    inline size_t get_cluster_size(const int & ) const {
      size_t out{1};
      return out;
    }
    //! return the index-th neighbour of cluster
    template<size_t Order, size_t Layer>
    inline int get_cluster_neighbour(const ClusterRefKey<Order, Layer>
                                     & ,
                                     size_t ) const {
      static_assert(true,
                    "this implementation only handles atoms.");
      int out{1};
      return out;
    }
>>>>>>> 3868693f

    //! return the atom_index of the index-th atom in manager
    inline int get_cluster_neighbour(const Parent& /*cluster*/,
                                     size_t index) const {
      return this->atoms_index[0][index];
    }
    /**
     * Return the linear index of cluster (i.e., the count at which this cluster
     * appears in an iteration
     */
    template<size_t Order>
    inline size_t get_offset_impl(const std::array<size_t, Order>
                                  & counters) const;

    //! Function for returning the number of atoms, pairs, tuples, etc.
    size_t get_nb_clusters(size_t cluster_size) const;



  protected:
    /**
     * store atoms index per order,i.e.
     *   - atoms_index[0] lists all i-atoms
     *   - etc
     */
    std::array<std::vector<int>, traits::MaxOrder> atoms_index;

    Positions_t positions; //!
    AtomTypes_t atoms_type;
    Lattice lattice;
    Cell_t cell; // to simplify get_neighbour_position()
    std::array<bool,traits::Dim> pbc;
    /**
     * A vector which stores the absolute offsets for each atom to access the
     * correct variables in the neighbourlist.
     */
    std::vector<size_t> offsets{};

    /**
     * Convenience variables, which are set during <code>update</code> or while
     * the neighbourlist is built
     */
    //! Total number of atoms in structure
    size_t natoms{};


    /**
     * A switch to make the class verbose and give screen output about its
     * processes.
     */
    constexpr static bool verbose{false};

  private:
  };

  /* ---------------------------------------------------------------------- */
  // used for buildup
  template<size_t Order>
  inline size_t StructureManagerCenters::
  get_offset_impl(const std::array<size_t, Order> & counters) const {
    static_assert (Order == 1,
                   "this manager only handles atoms.");
    return 0;
  }

}  // rascal

#endif /* STRUCTURE_MANAGER_CENTERS_H */<|MERGE_RESOLUTION|>--- conflicted
+++ resolved
@@ -133,7 +133,7 @@
 
     //! Default constructor
     StructureManagerCenters() // = default;
-    :atoms_index{},positions{},atoms_type{},lattice{},cell{},pbc{},offsets{},natoms{}
+    :atoms_index{},positions{},atom_types{},lattice{},cell{},pbc{},offsets{},natoms{}
     {};
 
     //! Copy constructor
@@ -169,21 +169,14 @@
      * Verlet type list
      */
     void update(const Eigen::Ref<const Eigen::MatrixXd> positions,
-                const Eigen::Ref<const VecXi>  atoms_type,
+                const Eigen::Ref<const VecXi>  atom_types,
                 const Eigen::Ref<const Eigen::MatrixXd> cell,
                 const std::array<bool,3>& pbc);
 
     void build(const Eigen::Ref<const Eigen::MatrixXd> positions,
-<<<<<<< HEAD
-               const Eigen::Ref<const VecXi>  particle_types,
-               const Eigen::Ref<const VecXi> center_ids,
-               const Eigen::Ref<const Eigen::MatrixXd> cell,
-               const std::array<bool,3>& pbc);
-=======
-                const Eigen::Ref<const VecXi>  atoms_type,
+                const Eigen::Ref<const VecXi>  atom_types,
                 const Eigen::Ref<const Eigen::MatrixXd> cell,
                 const std::array<bool,3>& pbc);
->>>>>>> 3868693f
 
     //! required for the construction of vectors, etc
     constexpr static int dim() {return traits::Dim;}
@@ -206,8 +199,8 @@
 
     //! Returns an a map with all atom types.
     inline AtomTypes_ref get_atom_types() {
-      return AtomTypes_ref(this->atoms_type.data(),
-                           this->atoms_type.size());
+      return AtomTypes_ref(this->atom_types.data(),
+                           this->atom_types.size());
     }
 
     //! Returns a map of size traits::Dim with 0/1 for periodicity
@@ -252,37 +245,14 @@
 
     //! returns the number of neighbours of a given i atom
     template<size_t Order, size_t Layer>
-<<<<<<< HEAD
-    inline void get_cluster_size(const ClusterRefKey<Order, Layer> & ) const {
-=======
     inline size_t get_cluster_size(const ClusterRefKey<Order, Layer>
                                    & ) const {
->>>>>>> 3868693f
-      static_assert(true,
-                    "this implementation only handles atoms.");
-      size_t out{1};
-      return out;
+      static_assert(true, "this implementation only handles atoms.");
+      return 1;
     }
 
     //! Cluster size is the number of neighbours here
-<<<<<<< HEAD
     inline size_t get_cluster_size(const int & ) const {return 1;}
-=======
-    inline size_t get_cluster_size(const int & ) const {
-      size_t out{1};
-      return out;
-    }
-    //! return the index-th neighbour of cluster
-    template<size_t Order, size_t Layer>
-    inline int get_cluster_neighbour(const ClusterRefKey<Order, Layer>
-                                     & ,
-                                     size_t ) const {
-      static_assert(true,
-                    "this implementation only handles atoms.");
-      int out{1};
-      return out;
-    }
->>>>>>> 3868693f
 
     //! return the atom_index of the index-th atom in manager
     inline int get_cluster_neighbour(const Parent& /*cluster*/,
@@ -297,10 +267,8 @@
     inline size_t get_offset_impl(const std::array<size_t, Order>
                                   & counters) const;
 
-    //! Function for returning the number of atoms, pairs, tuples, etc.
+    //! Function for returning the number of atoms
     size_t get_nb_clusters(size_t cluster_size) const;
-
-
 
   protected:
     /**
@@ -310,8 +278,8 @@
      */
     std::array<std::vector<int>, traits::MaxOrder> atoms_index;
 
-    Positions_t positions; //!
-    AtomTypes_t atoms_type;
+    Positions_t positions;
+    AtomTypes_t atom_types;
     Lattice lattice;
     Cell_t cell; // to simplify get_neighbour_position()
     std::array<bool,traits::Dim> pbc;
