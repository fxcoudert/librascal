/**
 * @file   sandbox/playground.cc
 *
 * @author Felix Musil <felix.musil@epfl.ch>
 *
 * @date   26 June 2019
 *
 * @brief an executable to test ideas
 *
 * Copyright © 2019 Felix Musil, COSMO (EPFL), LAMMM (EPFL)
 *
 * librascal is free software; you can redistribute it and/or
 * modify it under the terms of the GNU Lesser General Public License as
 * published by the Free Software Foundation, either version 3, or (at
 * your option) any later version.
 *
 * librascal is distributed in the hope that it will be useful, but
 * WITHOUT ANY WARRANTY; without even the implied warranty of
 * MERCHANTABILITY or FITNESS FOR A PARTICULAR PURPOSE. See the GNU
 * Lesser General Public License for more details.
 *
 * You should have received a copy of the GNU Lesser General Public License
 * along with this software; see the file LICENSE. If not, write to the
 * Free Software Foundation, Inc., 59 Temple Place - Suite 330,
 * Boston, MA 02111-1307, USA.
 */

<<<<<<< HEAD
#include "rascal/models/sparse_kernels.hh"
#include "rascal/models/pseudo_points.hh"
=======
#include "rascal/utils/basic_types.hh"
#include "rascal/models/kernels.hh"
>>>>>>> 307c3920
#include "rascal/utils/utils.hh"
#include "rascal/representations/calculator_sorted_coulomb.hh"
#include "rascal/representations/calculator_spherical_expansion.hh"
#include "rascal/representations/calculator_spherical_invariants.hh"
#include "rascal/structure_managers/adaptor_increase_maxorder.hh"
#include "rascal/structure_managers/cluster_ref_key.hh"
#include "rascal/structure_managers/adaptor_center_contribution.hh"
#include "rascal/structure_managers/adaptor_half_neighbour_list.hh"
#include "rascal/structure_managers/adaptor_neighbour_list.hh"
#include "rascal/structure_managers/adaptor_strict.hh"
#include "rascal/structure_managers/make_structure_manager.hh"
#include "rascal/structure_managers/structure_manager_centers.hh"
#include "rascal/structure_managers/structure_manager_collection.hh"

#include <cmath>
#include <functional>
#include <initializer_list>
#include <iostream>
#include <list>
#include <random>
#include <string>
#include <algorithm>
#include <iterator>

using namespace rascal;  // NOLINT

<<<<<<< HEAD
using Representation_t = CalculatorSphericalInvariants;
using ManagerCollection_t =
        ManagerCollection<StructureManagerCenters, AdaptorNeighbourList,
                          AdaptorCenterContribution, AdaptorStrict>;
using Manager_t = typename ManagerCollection_t::Manager_t;
using ManagerHalf_t = AdaptorStrict<
    AdaptorCenterContribution<AdaptorHalfList<
                AdaptorNeighbourList<StructureManagerCenters>>>>;

int main() {

  std::string filename{"../reference_data/inputs/small_molecules-20.json"};

  double cutoff{3.};
  json hypers{{"max_radial", 1},
              {"max_angular", 1},
              {"compute_gradients", true},
              {"soap_type", "PowerSpectrum"},
              {"normalize", true},
              {"expansion_by_species_method", "user defined"},
              {"global_species", {1,6,7,8}} };
=======
using ManagerTypeHolder_t = StructureManagerTypeHolder<StructureManagerCenters,
                                    AdaptorNeighbourList,
                                    AdaptorCenterContribution, AdaptorStrict>;
using ManagerTypeList_t = typename ManagerTypeHolder_t::type_list;
using Manager_t = typename ManagerTypeHolder_t::type;
using ManagerCollection_t =
    typename TypeHolderInjector<ManagerCollection, ManagerTypeList_t>::type;
using Representation_t = CalculatorSphericalExpansion;
using Prop_t = typename Representation_t::template Property_t<Manager_t>;
using PropGrad_t = typename Representation_t::template PropertyGradient_t<Manager_t>;

constexpr static size_t ClusterLayer_{
          Manager_t::template cluster_layer_from_order<2>()};

int main() {

  std::string filename{"../reference_data/inputs/diamond_2atom_distorted.json"};

  double cutoff{2.5};

  json hypers{{"max_radial", 2},
              {"max_angular", 2},
              {"compute_gradients", true},
              {"soap_type", "PowerSpectrum"},
              {"normalize", false},
              {"expansion_by_species_method", "environment wise"}};
>>>>>>> 307c3920

  json fc_hypers{{"type", "ShiftedCosine"},
                 {"cutoff", {{"value", cutoff}, {"unit", "AA"}}},
                 {"smooth_width", {{"value", 0.5}, {"unit", "AA"}}}};
  json sigma_hypers{{"type", "Constant"},
                    {"gaussian_sigma", {{"value", 0.4}, {"unit", "AA"}}}};

  hypers["cutoff_function"] = fc_hypers;
  hypers["gaussian_density"] = sigma_hypers;
  hypers["radial_contribution"] = {{"type", "GTO"}};

<<<<<<< HEAD
=======
  // json kernel_hypers{
  //       {"zeta", 1}, {"target_type", "Atom"}, {"name", "Cosine"}};

>>>>>>> 307c3920
  json structure{{"filename", filename}};
  json adaptors;
  json adaptors_half;
  json ad1a{{"name", "AdaptorNeighbourList"},
           {"initialization_arguments", {{"cutoff", cutoff}}}};
  json ad1b{{"name", "AdaptorHalfList"},
            {"initialization_arguments", {}}};
  json ad1c{{"name", "AdaptorCenterContribution"},
            {"initialization_arguments", {}}};
  json ad2{{"name", "AdaptorStrict"},
           {"initialization_arguments", {{"cutoff", cutoff}}}};
  adaptors.emplace_back(ad1a);
  adaptors.emplace_back(ad1c);
  adaptors.emplace_back(ad2);

  // auto manager =
  //     make_structure_manager_stack<StructureManagerCenters,
  //                                  AdaptorNeighbourList,
  //                                  AdaptorCenterContribution, AdaptorStrict>(
  //         structure, adaptors);
  ManagerCollection_t managers{adaptors};
  managers.add_structures(filename, 0, 10);
  Representation_t representation{hypers};

  representation.compute(managers);

  // constexpr size_t n_centers_print{5};
  // constexpr size_t n_neigh_print{1000};
  // size_t center_count{0};

  std::cout << "Gradients are printed with: First Cartesian component, "
               "then species pairs, along the columns; n-n'-l along the rows.";
  std::cout << std::endl;

  // auto && soap_vectors{
  //     *manager->template get_property_ptr<Prop_t>(representation.get_name())};
  // auto && soap_vector_gradients{*manager->template get_property_ptr<PropGrad_t>(
  //     representation.get_gradient_name())};

  PseudoPointsBlockSparse<Representation_t> sparse_points{};

  std::vector<std::vector<int>> selected_ids;
  int n_centers{0};
  for (auto & manager : managers) {
    selected_ids.emplace_back();
    int ii{0};
    for (auto center : manager) {
      selected_ids.back().push_back(ii);
      ++ii;
      ++n_centers;
    }
  }

  sparse_points.push_back(representation, managers, selected_ids);

  auto feat_ref = managers.get_features(representation);

  auto feat_test = sparse_points.get_features();
  math::Matrix_t KNM_ref(n_centers, sparse_points.size());
  KNM_ref = feat_ref * feat_test.transpose();
  math::Matrix_t KNM(managers.size(), sparse_points.size());
  KNM.setZero();
  auto Msps = sparse_points.species_by_points();
  int i_row{0};
  int i_manager{0};
  for (auto manager : managers) {
    for (auto center : manager) {
      int i_col{0};
      for (auto sp : Msps) {
        if (sp == center.get_atom_type()) {
          KNM(i_manager, i_col) += KNM_ref(i_row, i_col);
        }
        ++i_col;
      }
      ++i_row;
    }
    ++i_manager;
  }

  json kernel_hypers{
        {"zeta", 1}, {"target_type", "Structure"}, {"name", "GAP"}};
  SparseKernel kernel{kernel_hypers};

  auto KNM_test{kernel.compute(representation, managers, sparse_points)};
  auto KNM_der{kernel.compute_derivative(representation, managers, sparse_points)};
  auto diff = math::relative_error(KNM, KNM_test);

  std::cout << diff << std::endl;
  std::cout << "============================" << std::endl;
  std::cout << KNM<< std::endl;
  std::cout << "============================" << std::endl;
  std::cout << KNM_test<< std::endl;
  std::cout << "============================" << std::endl;
  std::cout << KNM_der<< std::endl;
  // math::Matrix_t KNM_ref(n_centers, sparse_points.size());
  // KNM_ref = feat_ref * feat_test.transpose();
  // math::Matrix_t KNM(managers.size(), sparse_points.size());
  // auto Msps = sparse_points.species_by_points();
  // int i_row{0};
  // for (auto manager : managers) {
  //   for (auto center : manager) {
  //     int i_col{0};
  //     for (auto sp : Msps) {
  //       if (sp != center.get_atom_type()) {
  //         KNM_ref(i_row, i_col) = 0;
  //       }
  //       ++i_col;
  //     }
  //     ++i_row;
  //   }
  // }


  // json kernel_hypers{
  //       {"zeta", 1}, {"target_type", "Atom"}, {"name", "GAP"}};
  // SparseKernel kernel{kernel_hypers};

  // auto KNM_test{kernel.compute(representation, managers, sparse_points)};

  // auto diff = math::relative_error(KNM_ref, KNM_test);

  // std::cout << diff << std::endl;
  // std::cout << "============================" << std::endl;
  // std::cout << KNM_ref<< std::endl;
  // std::cout << "============================" << std::endl;
  // std::cout << KNM_test<< std::endl;
  // sparse_points.push_back(representation, managers, selected_ids);

  // auto feat_ref = managers.get_features(representation);

  // auto feat_test = sparse_points.get_features();
  // for (int i_row{0}; i_row < feat_ref.rows(); i_row++) {
  //   auto diff = (feat_ref.rowwise() - feat_test.row(i_row)).rowwise().lpNorm<1>();
  //   std::cout << "Number of matching row "<< i_row << " :" << (diff.array() < 1e-16).count() << std::endl;
  // }

  // std::cout << feat_ref<< std::endl;
  // std::cout << "============================" << std::endl;
  // std::cout << feat_test<< std::endl;
  // for (auto center : manager) {
  //   // if (center_count >= n_centers_print) {
  //   //   break;
  //   // }
  //   size_t n_species_center{soap_vectors.get_keys(center).size()};
  //   std::cout << "============================" << std::endl;
  //   std::cout << "Center " << center.get_index();
  //   std::cout << " of type " << center.get_atom_type() << std::endl;
  //   int maxRow, maxCol;
  //   auto diff_rep_m{math::relative_error(soap_vectors.get_dense_row(center), soap_vectors_half.get_dense_row(center), 1e-15)};
  //   double diff_rep = diff_rep_m.maxCoeff(&maxRow, &maxCol);
  //   std::cout << "max error: " << diff_rep << " ref val: " << soap_vectors.get_dense_row(center)(maxRow, maxCol) << " Nb_neigh: "<< center.pairs().size() << std::endl;
  //   if (diff_rep > 1e-13) {
  //     std::cout << "Ref: " << std::endl<< soap_vectors.get_dense_row(center);
  //     std::cout << std::endl;
  //     std::cout << "Test: " << std::endl<< soap_vectors_half.get_dense_row(center);
  //     std::cout << std::endl;
  //   }
  //   auto keys_center = soap_vectors[center].get_keys();
  //   std::cout << "Center data keys: ";
  //   for (auto key : keys_center) {
  //     std::cout << "(";
  //     for (auto key_sp : key) {
  //       std::cout << key_sp << ", ";
  //     }
  //     std::cout << "\b\b) ";
  //   }
  //   std::cout << std::endl;
  //   auto ii_pair = center.get_atom_ii();

  //   auto half_it = manager_half->get_iterator_at(center_count, 0);
  //   auto half_center = *(half_it);
  //   std::cout << "Tags:  (";
  //   for (auto neigh : half_center.pairs()) {
  //     auto neigh_type = neigh.get_atom_tag();
  //     std::cout << neigh_type << ", ";
  //   }
  //   std::cout << "\b\b) ";
  //   std::cout << std::endl;

  //   std::cout << "Types: (";
  //   for (auto neigh : half_center.pairs()) {
  //     auto neigh_type = neigh.get_atom_type();
  //     std::cout << neigh_type << ", ";
  //   }
  //   std::cout << "\b\b) ";
  //   std::cout << std::endl;

  //   auto diff_ii_m{math::relative_error(soap_vector_gradients.get_dense_row(ii_pair), soap_vector_gradients_half.get_dense_row(half_center.get_atom_ii()), 1e-15)};
  //   double diff_ii = diff_ii_m.maxCoeff(&maxRow, &maxCol);
  //   std::cout << "max error: " << diff_ii << " ref val: " << soap_vector_gradients.get_dense_row(ii_pair)(maxRow, maxCol) << " Nb_neigh: "<< center.pairs().size() << std::endl;
  //   if (diff_ii > 1e-12) {
  //     std::cout << "Ref: " << std::endl<< soap_vector_gradients.get_dense_row(ii_pair).transpose();
  //     std::cout << std::endl;
  //     std::cout << "Test: " << std::endl<< soap_vector_gradients_half.get_dense_row(half_center.get_atom_ii()).transpose();
  //     std::cout << std::endl;
  //   }
  //   auto keys_grad_center = soap_vector_gradients[ii_pair].get_keys();
  //   std::cout << "Center gradient keys: ";
  //   for (auto key : keys_grad_center) {
  //     std::cout << "(";
  //     for (auto key_sp : key) {
  //       std::cout << key_sp << ", ";
  //     }
  //     std::cout << "\b\b) ";
  //   }
  //   std::cout << std::endl;

<<<<<<< HEAD
  //   size_t neigh_count{0};
  //   for (auto neigh : center.pairs()) {
  //     // if (neigh_count >= n_neigh_print) {
  //     //   break;
  //     // }
  //     auto neigh_type = neigh.get_atom_type();
  //     auto tags = neigh.get_atom_tag_list();
  //     if (tags[1] <= tags[0]) {continue;}
  //     auto half_neigh_it = half_center.template get_clusters_of_order<2>(1+neigh_count).begin();
  //     // auto half_neigh_it = half_center.pairs().begin();
  //     // for (size_t ii{0}; ii < neigh_count; ii++) {
  //     //   ++half_neigh_it;
  //     // }
  //     auto half_neigh = *(half_neigh_it);

  //     std::cout << "Neighbour "<< neigh_type <<" tags: ";

  //     std::cout << "(";
  //     for (auto tag : tags) {
  //       std::cout << tag << ", ";
  //     }
  //     std::cout << "\b\b) ";
  //     std::cout << std::endl;

  //     auto keys_neigh = soap_vector_gradients[neigh].get_keys();
  //     std::cout << "Neighbour "<< neigh_type <<" keys: ";
  //     for (auto key : keys_neigh) {
  //       std::cout << "(";
  //       for (auto key_sp : key) {
  //         std::cout << key_sp << ", ";
  //       }
  //       std::cout << "\b\b) ";
  //     }
  //     std::cout << std::endl;
  //     auto keys_neigh_half = soap_vector_gradients_half[half_neigh].get_keys();
  //     std::cout << " /// ";
  //     for (auto key : keys_neigh_half) {
  //       std::cout << "(";
  //       for (auto key_sp : key) {
  //         std::cout << key_sp << ", ";
  //       }
  //       std::cout << "\b\b) ";
  //     }
  //     std::cout << std::endl;
  //     auto diff_ij_m{math::relative_error(soap_vector_gradients.get_dense_row(neigh), soap_vector_gradients_half.get_dense_row(half_neigh), 1e-10)};
  //   double diff_ij = diff_ij_m.maxCoeff(&maxRow, &maxCol);
  //   std::cout << "max error: " << diff_ij << " ref val: " << soap_vector_gradients.get_dense_row(neigh)(maxRow, maxCol) << " Nb_neigh: "<< center.pairs().size() << std::endl;
  //     if (diff_ij > 1e-12) {
  //       std::cout << "Ref: " << std::endl<< soap_vector_gradients.get_dense_row(neigh).transpose();
  //       std::cout << std::endl;
  //       std::cout << "Test: " << std::endl<< soap_vector_gradients_half.get_dense_row(half_neigh).transpose();
  //       std::cout << std::endl;
  //     }

  //     ++neigh_count;
  //   }
  //   ++center_count;
=======
  Representation_t coeff_calc{hypers};

  coeff_calc.compute(collection);
  std::cout.setf(std::ios::scientific);
  std::cout.precision(5);
  for (const auto & manager : collection) {
    auto & grad{*manager->template get_property<PropGrad_t>(coeff_calc.get_gradient_name())};
    int n_row{grad.get_nb_row()};
    int n_col{grad.get_nb_col()};

    for (auto center : manager) {
      // current atom is atom_i or i
      // [atom_j.get_atom_tag()] -> list of pairs  ij, ij', ij'' ... where
      // j primes are periodic images of j
      std::map<int, std::vector<
          ClusterRefKey<2, ClusterLayer_> >> periodic_images_of_center{};
      for (auto pair : center.pairs()) {
        auto atom_j = pair.get_atom_j();
        int atom_tag_j = atom_j.get_atom_tag();
        // int pair_tag_j = pair.get_atom_tag();
        // if (atom_tag_j )
        if (not manager->is_ghost_atom(pair)) {
          // std::vector< ClusterRefKey<2, ClusterLayer_>> periodic_images{ static_cast<ClusterRefKey<2, ClusterLayer_>>(pair)};
          // periodic_images_of_center[atom_tag_j] = std::move(periodic_images);
          periodic_images_of_center[atom_tag_j].emplace_back(static_cast<ClusterRefKey<2, ClusterLayer_>>(pair));
        }
      }

      for (auto pair : center.pairs()) {
        auto atom_j = pair.get_atom_j();
        int atom_tag_j = atom_j.get_atom_tag();
        if (periodic_images_of_center.count(atom_tag_j) and manager->is_ghost_atom(pair)) {
          periodic_images_of_center[atom_tag_j].emplace_back(std::move(static_cast<ClusterRefKey<2, ClusterLayer_>>(pair)));
        }
      }

      for (const auto& el : periodic_images_of_center) {
        int atom_tag_j{el.first};
        auto p_images = el.second;
        std::vector<int> key{grad[p_images.at(0)].get_keys().at(0)};
        math::Matrix_t sum{n_row, n_col};
        sum.setZero();
        for (const auto& p_image : el.second) {
          sum += grad[p_image][key];
        }
        for (const auto& p_image : el.second) {
          grad[p_image][key] = sum;
        }
      }
      auto atom_ii = center.get_atom_ii();

      std::cout << "Center " << center.get_atom_tag() << std::endl;
      std::cout << "grad ii: "<< std::endl << grad[atom_ii].get_full_vector().transpose() << std::endl;
      for (const auto & el : periodic_images_of_center) {
        std::cout << " atom_j " << el.first << " Images tags:";
        for (const auto & p_im : el.second) {
          int tag = p_im.get_atom_tag();
          // auto pos = manager->position(tag);
          std::cout << tag << " | "<< std::endl;
          std::cout << grad[p_im].get_full_vector().transpose()  << std::endl;
          break;
        }
        std::cout << std::endl;
      }
    }
  }
  // Representation_t soap{hypers};

  // soap.compute(collection);

  // Kernel kernel{kernel_hypers};

  // auto kk = kernel.compute(soap, collection, collection);

  // std::cout << kk << std::endl;


  // Representation_t soap{hypers};
  // soap.compute(collection);
  // std::cout.precision(10);
  // std::cout.setf(std::ios::scientific);
  // for (const auto & manager : collection) {
  //   auto & desc{*manager->template get_property<Prop_t>(soap.get_name())};
  //   int ii{0};
  //   for (auto center : manager) {
  //     if (ii == 1) {
  //       std::cout << desc[center].get_full_vector().transpose() << std::endl;
  //     }
  //     ++ii;
  //   }

  //   // auto & grad{*manager->template get_property<PropGrad_t>(soap.get_gradient_name())};
  //   // math::Vector_t sum(grad.get_keys().size() * grad.get_nb_comp());
  //   // sum.setZero();
  //   // auto data = grad.get_raw_data_view();
  //   // std::cout << grad.sum() << std::endl;
  //   // std::cout << grad.l1_norm() << std::endl;
  //   // for (auto center : manager) {
  //   //   sum += grad.get_dense_row(center.get_atom_ii());
  //   //   for (auto neigh : center.pairs_with_self_pair()) {
  //   //     sum += grad.get_dense_row(neigh);
  //   //   }
  //   //   std::cout << sum << std::endl;
  //   //   std::cout << "##############################" << std::endl;
  //   // }
>>>>>>> 307c3920
  // }
}<|MERGE_RESOLUTION|>--- conflicted
+++ resolved
@@ -25,13 +25,10 @@
  * Boston, MA 02111-1307, USA.
  */
 
-<<<<<<< HEAD
 #include "rascal/models/sparse_kernels.hh"
 #include "rascal/models/pseudo_points.hh"
-=======
 #include "rascal/utils/basic_types.hh"
 #include "rascal/models/kernels.hh"
->>>>>>> 307c3920
 #include "rascal/utils/utils.hh"
 #include "rascal/representations/calculator_sorted_coulomb.hh"
 #include "rascal/representations/calculator_spherical_expansion.hh"
@@ -58,7 +55,6 @@
 
 using namespace rascal;  // NOLINT
 
-<<<<<<< HEAD
 using Representation_t = CalculatorSphericalInvariants;
 using ManagerCollection_t =
         ManagerCollection<StructureManagerCenters, AdaptorNeighbourList,
@@ -80,34 +76,6 @@
               {"normalize", true},
               {"expansion_by_species_method", "user defined"},
               {"global_species", {1,6,7,8}} };
-=======
-using ManagerTypeHolder_t = StructureManagerTypeHolder<StructureManagerCenters,
-                                    AdaptorNeighbourList,
-                                    AdaptorCenterContribution, AdaptorStrict>;
-using ManagerTypeList_t = typename ManagerTypeHolder_t::type_list;
-using Manager_t = typename ManagerTypeHolder_t::type;
-using ManagerCollection_t =
-    typename TypeHolderInjector<ManagerCollection, ManagerTypeList_t>::type;
-using Representation_t = CalculatorSphericalExpansion;
-using Prop_t = typename Representation_t::template Property_t<Manager_t>;
-using PropGrad_t = typename Representation_t::template PropertyGradient_t<Manager_t>;
-
-constexpr static size_t ClusterLayer_{
-          Manager_t::template cluster_layer_from_order<2>()};
-
-int main() {
-
-  std::string filename{"../reference_data/inputs/diamond_2atom_distorted.json"};
-
-  double cutoff{2.5};
-
-  json hypers{{"max_radial", 2},
-              {"max_angular", 2},
-              {"compute_gradients", true},
-              {"soap_type", "PowerSpectrum"},
-              {"normalize", false},
-              {"expansion_by_species_method", "environment wise"}};
->>>>>>> 307c3920
 
   json fc_hypers{{"type", "ShiftedCosine"},
                  {"cutoff", {{"value", cutoff}, {"unit", "AA"}}},
@@ -119,12 +87,6 @@
   hypers["gaussian_density"] = sigma_hypers;
   hypers["radial_contribution"] = {{"type", "GTO"}};
 
-<<<<<<< HEAD
-=======
-  // json kernel_hypers{
-  //       {"zeta", 1}, {"target_type", "Atom"}, {"name", "Cosine"}};
-
->>>>>>> 307c3920
   json structure{{"filename", filename}};
   json adaptors;
   json adaptors_half;
@@ -332,7 +294,6 @@
   //   }
   //   std::cout << std::endl;
 
-<<<<<<< HEAD
   //   size_t neigh_count{0};
   //   for (auto neigh : center.pairs()) {
   //     // if (neigh_count >= n_neigh_print) {
@@ -390,112 +351,5 @@
   //     ++neigh_count;
   //   }
   //   ++center_count;
-=======
-  Representation_t coeff_calc{hypers};
-
-  coeff_calc.compute(collection);
-  std::cout.setf(std::ios::scientific);
-  std::cout.precision(5);
-  for (const auto & manager : collection) {
-    auto & grad{*manager->template get_property<PropGrad_t>(coeff_calc.get_gradient_name())};
-    int n_row{grad.get_nb_row()};
-    int n_col{grad.get_nb_col()};
-
-    for (auto center : manager) {
-      // current atom is atom_i or i
-      // [atom_j.get_atom_tag()] -> list of pairs  ij, ij', ij'' ... where
-      // j primes are periodic images of j
-      std::map<int, std::vector<
-          ClusterRefKey<2, ClusterLayer_> >> periodic_images_of_center{};
-      for (auto pair : center.pairs()) {
-        auto atom_j = pair.get_atom_j();
-        int atom_tag_j = atom_j.get_atom_tag();
-        // int pair_tag_j = pair.get_atom_tag();
-        // if (atom_tag_j )
-        if (not manager->is_ghost_atom(pair)) {
-          // std::vector< ClusterRefKey<2, ClusterLayer_>> periodic_images{ static_cast<ClusterRefKey<2, ClusterLayer_>>(pair)};
-          // periodic_images_of_center[atom_tag_j] = std::move(periodic_images);
-          periodic_images_of_center[atom_tag_j].emplace_back(static_cast<ClusterRefKey<2, ClusterLayer_>>(pair));
-        }
-      }
-
-      for (auto pair : center.pairs()) {
-        auto atom_j = pair.get_atom_j();
-        int atom_tag_j = atom_j.get_atom_tag();
-        if (periodic_images_of_center.count(atom_tag_j) and manager->is_ghost_atom(pair)) {
-          periodic_images_of_center[atom_tag_j].emplace_back(std::move(static_cast<ClusterRefKey<2, ClusterLayer_>>(pair)));
-        }
-      }
-
-      for (const auto& el : periodic_images_of_center) {
-        int atom_tag_j{el.first};
-        auto p_images = el.second;
-        std::vector<int> key{grad[p_images.at(0)].get_keys().at(0)};
-        math::Matrix_t sum{n_row, n_col};
-        sum.setZero();
-        for (const auto& p_image : el.second) {
-          sum += grad[p_image][key];
-        }
-        for (const auto& p_image : el.second) {
-          grad[p_image][key] = sum;
-        }
-      }
-      auto atom_ii = center.get_atom_ii();
-
-      std::cout << "Center " << center.get_atom_tag() << std::endl;
-      std::cout << "grad ii: "<< std::endl << grad[atom_ii].get_full_vector().transpose() << std::endl;
-      for (const auto & el : periodic_images_of_center) {
-        std::cout << " atom_j " << el.first << " Images tags:";
-        for (const auto & p_im : el.second) {
-          int tag = p_im.get_atom_tag();
-          // auto pos = manager->position(tag);
-          std::cout << tag << " | "<< std::endl;
-          std::cout << grad[p_im].get_full_vector().transpose()  << std::endl;
-          break;
-        }
-        std::cout << std::endl;
-      }
-    }
-  }
-  // Representation_t soap{hypers};
-
-  // soap.compute(collection);
-
-  // Kernel kernel{kernel_hypers};
-
-  // auto kk = kernel.compute(soap, collection, collection);
-
-  // std::cout << kk << std::endl;
-
-
-  // Representation_t soap{hypers};
-  // soap.compute(collection);
-  // std::cout.precision(10);
-  // std::cout.setf(std::ios::scientific);
-  // for (const auto & manager : collection) {
-  //   auto & desc{*manager->template get_property<Prop_t>(soap.get_name())};
-  //   int ii{0};
-  //   for (auto center : manager) {
-  //     if (ii == 1) {
-  //       std::cout << desc[center].get_full_vector().transpose() << std::endl;
-  //     }
-  //     ++ii;
-  //   }
-
-  //   // auto & grad{*manager->template get_property<PropGrad_t>(soap.get_gradient_name())};
-  //   // math::Vector_t sum(grad.get_keys().size() * grad.get_nb_comp());
-  //   // sum.setZero();
-  //   // auto data = grad.get_raw_data_view();
-  //   // std::cout << grad.sum() << std::endl;
-  //   // std::cout << grad.l1_norm() << std::endl;
-  //   // for (auto center : manager) {
-  //   //   sum += grad.get_dense_row(center.get_atom_ii());
-  //   //   for (auto neigh : center.pairs_with_self_pair()) {
-  //   //     sum += grad.get_dense_row(neigh);
-  //   //   }
-  //   //   std::cout << sum << std::endl;
-  //   //   std::cout << "##############################" << std::endl;
-  //   // }
->>>>>>> 307c3920
   // }
 }