/**
 * file   test_math_math.cc
 *
 * @author  Max Veit <max.veit@epfl.ch>
 *
 * @date   23 November 2018
 *
 * @brief Test own math utilities (spherical harmonics)
 *
 * Copyright © 2018  Max Veit, COSMO (EPFL), LAMMM (EPFL)
 *
 * rascal is free software; you can redistribute it and/or
 * modify it under the terms of the GNU General Public License as
 * published by the Free Software Foundation, either version 3, or (at
 * your option) any later version.
 *
 * rascal is distributed in the hope that it will be useful, but
 * WITHOUT ANY WARRANTY; without even the implied warranty of
 * MERCHANTABILITY or FITNESS FOR A PARTICULAR PURPOSE. See the GNU
 * General Public License for more details.
 *
 * You should have received a copy of the GNU General Public License
 * along with GNU Emacs; see the file COPYING. If not, write to the
 * Free Software Foundation, Inc., 59 Temple Place - Suite 330,
 * Boston, MA 02111-1307, USA.
 */

#include "tests.hh"
#include "test_math.hh"

namespace rascal {
  // Double ftol defined in test_math.hh (currently 100*eps, so about the same
  // as below)
  // constexpr static double math_tol{1e-14};

  BOOST_AUTO_TEST_SUITE(MathUtilsTests);

  /* ---------------------------------------------------------------------- */
  /**
   * Check the spherical harmonics implementation
   *
   * The spherical harmonics are checked against the equivalents computed using
   * SciPy, adjusted to use our normalization for the real harmonics.  They can
   * be generated with the following Python code:
   *
   * ```python
   * import numpy as np
   * from scipy import special as spf
   * harmonics = np.zeros((lmax+1, 2*lmax + 1, unit_vectors.shape[0]))
   * for l in range(lmax+1):
   *     harmonics[l, l, :] = spf.sph_harm(0, l, phis, thetas)
   *     for m in range(1, l+1):
   *         complex_harmonics = spf.sph_harm(m, l, phis, thetas)
   *         harmonics[l, l+m, :] = np.real(complex_harmonics)*np.sqrt(2)
   *         harmonics[l, l-m, :] = -1*np.imag(complex_harmonics)*np.sqrt(2)
   * ```
   *
   * where `lmax` denotes the maximum angular momentum number to compute them
   * up to, and `thetas` and `phis` are lists (arrays) of angles at which to
   * compute the harmonics; `theta` is the angle off the z-axis and `phi` is the
   * angle (projected into the x-y plane) off the x-axis.
   *
   * The code above works with SciPy v1.1.0.
   */
  BOOST_FIXTURE_TEST_CASE(math_spherical_harmonics_test,
                          SphericalHarmonicsRefFixture) {
    for (size_t vec_idx{0}; vec_idx < unit_vectors.size(); vec_idx++) {
      Eigen::Vector3d direction(unit_vectors[vec_idx].data());
      size_t max_angular = harmonics[vec_idx].size() - 1;
      Eigen::VectorXd computed_harmonics =
          math::compute_spherical_harmonics(direction, max_angular);
      if (verbose) {
        std::cout << "Testing unit vector: " << direction << std::endl;
        std::cout << "Max angular momentum: l_max=" << max_angular << std::endl;
        std::cout << "Number of computed harmonics: ";
        std::cout << computed_harmonics.size() << std::endl;
      }
      size_t lm_collective_idx{0};
      for (size_t angular_l{0}; angular_l < max_angular + 1; angular_l++) {
        if (verbose) {
          std::cout << std::setprecision(10) << "Coefficients for l=";
          std::cout << angular_l << ": ";
          std::cout << computed_harmonics.segment(lm_collective_idx,
                                                  2 * angular_l + 1);
          std::cout << std::endl;
        }
        for (size_t m_idx{0}; m_idx < 2 * angular_l + 1; m_idx++) {
          // Check both the harmonics and their order in memory
          auto error{std::abs(computed_harmonics(lm_collective_idx + m_idx) -
                              harmonics[vec_idx][angular_l][m_idx])};
          BOOST_CHECK_LE(error, math::dbl_ftol);
        }
        lm_collective_idx += (2 * angular_l + 1);
      }
    }
  }

  /* ---------------------------------------------------------------------- */
  /**
   * Check the Associated Legendre Polynomials recurrent implementation
   *
   * The ALPs are checked against the equivalents computed using
   * SciPy, adjusted to use our normalization (see
   * https://arxiv.org/pdf/1410.1748.pdf; these functions are $\bar{P}_l^m$ in
   * their notation).  They can be generated using the following Python code:
   *
   * ```python
   * import numpy as np
   * from scipy import special as spf
   * alp_normfacts = np.zeros((lmax+1, lmax+1))
   * for l in range(lmax+1):
   *     for m in range(l+1):
   *         alp_normfacts[l, m] = np.sqrt(
   *             (2*l + 1)/(2*np.pi) / np.prod(np.arange(l-m+1, l+m+1)))
   * for d_idx in range(n_directions):
   *     alps[:, :, d_idx] = (spf.lpmn(l, l, np.cos(thetas[d_idx]))[0].T
   *                          * alp_normfacts[:, :, np.newaxis])
   * ```
   *
   * where `lmax` and `thetas` are defined as above and the matrix product at
   * the end is taken elementwise.
   */
  BOOST_FIXTURE_TEST_CASE(math_associated_legendre_polynomial_test,
                          SphericalHarmonicsRefFixture) {
    for (size_t vec_idx{0}; vec_idx < unit_vectors.size(); vec_idx++) {
      Eigen::Vector3d direction(unit_vectors[vec_idx].data());
      size_t max_angular = harmonics[vec_idx].size() - 1;
      Eigen::MatrixXd computed_alps =
          math::compute_assoc_legendre_polynom(direction[2], max_angular);
      if (verbose) {
        std::cout << "Testing unit vector: " << direction.transpose();
        std::cout << std::endl;
        std::cout << "Max angular momentum: l_max=" << max_angular << std::endl;
        std::cout << "Computed harmonics size: " << computed_alps.rows();
        std::cout << " by " << computed_alps.cols() << std::endl;
      }
      for (size_t angular_l{0}; angular_l < max_angular + 1; angular_l++) {
        if (verbose) {
          std::cout << std::setprecision(10) << "Computed ALPs for l=";
          std::cout << angular_l << ": ";
          std::cout << computed_alps.block(angular_l, 0, 1, angular_l + 2);
          std::cout << std::endl;
        }
        for (size_t m_idx{0}; m_idx < angular_l + 1; m_idx++) {
          // Check both the ALPs and their order in memory
          auto error{std::abs(computed_alps(angular_l, m_idx) -
                              alps[vec_idx][angular_l][m_idx])};
          BOOST_CHECK_LE(error, math::dbl_ftol);
        }
        for (size_t m_idx{angular_l + 1}; m_idx < max_angular + 2; m_idx++) {
          BOOST_CHECK_EQUAL(computed_alps(angular_l, m_idx), 0.);
        }
      }
    }
  }

  /* ---------------------------------------------------------------------- */
  BOOST_FIXTURE_TEST_CASE(math_cos_sin_mphi_test,
                          SphericalHarmonicsRefFixture) {
    size_t max_m = 10;
    Eigen::VectorXd phi_test(5);
    phi_test << 0, 0.1, math::PI / 4, math::PI, math::PI * 2;
    for (size_t phi_idx{0}; phi_idx < 5; phi_idx++) {
      double cos_phi = std::cos(phi_test(phi_idx));
      double sin_phi = std::sin(phi_test(phi_idx));
      Eigen::MatrixXd cos_sin_m_phi =
          math::compute_cos_sin_angle_multiples(cos_phi, sin_phi, max_m);
      if (verbose) {
        std::cout << "Cos | sin (mφ), φ=" << phi_test(phi_idx) << std::endl;
        std::cout << cos_sin_m_phi.transpose() << std::endl;
      }
      for (size_t m_idx{0}; m_idx < max_m; m_idx++) {
        auto cos_error{std::abs(cos_sin_m_phi(m_idx, 0) -
                                std::cos(m_idx * phi_test(phi_idx)))};
        auto sin_error{std::abs(cos_sin_m_phi(m_idx, 1) -
                                std::sin(m_idx * phi_test(phi_idx)))};
        BOOST_CHECK_LE(cos_error, math::dbl_ftol);
        BOOST_CHECK_LE(sin_error, math::dbl_ftol);
      }
    }
  }

  BOOST_AUTO_TEST_CASE(spherical_harmonics_gradient_test) {
    constexpr size_t test_max_angular = 3;
<<<<<<< HEAD
    SphericalHarmonicsWithGradients<test_max_angular> harmonics_calculator{};
    test_gradients(harmonics_calculator,
                   "reference_data/spherical_harmonics_gradient_test.json");
=======
    test_gradients<SphericalHarmonicsWithGradients<test_max_angular>>(
        "reference_data/spherical_harmonics_gradient_test.json");
>>>>>>> 96fc8506
  }

  /* ---------------------------------------------------------------------- */
  BOOST_AUTO_TEST_SUITE_END();

}  // namespace rascal<|MERGE_RESOLUTION|>--- conflicted
+++ resolved
@@ -182,14 +182,9 @@
 
   BOOST_AUTO_TEST_CASE(spherical_harmonics_gradient_test) {
     constexpr size_t test_max_angular = 3;
-<<<<<<< HEAD
     SphericalHarmonicsWithGradients<test_max_angular> harmonics_calculator{};
     test_gradients(harmonics_calculator,
                    "reference_data/spherical_harmonics_gradient_test.json");
-=======
-    test_gradients<SphericalHarmonicsWithGradients<test_max_angular>>(
-        "reference_data/spherical_harmonics_gradient_test.json");
->>>>>>> 96fc8506
   }
 
   /* ---------------------------------------------------------------------- */
