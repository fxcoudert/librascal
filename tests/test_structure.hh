--- conflicted
+++ resolved
@@ -541,8 +541,6 @@
 
     const int natoms{8};
   };
-<<<<<<< HEAD
-=======
 
   // template<>
   // struct ManagerFixtureSimple<StructureManagerCenters>
@@ -583,7 +581,6 @@
   //   const int natoms{2};
   // };
 
->>>>>>> a4b04f54
 }  // rascal
 
 #endif /* TEST_NEIGHBOURHOOD_H */