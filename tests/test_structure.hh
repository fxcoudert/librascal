/**
 * file test_structure.hh
 *
 * @author Till Junge <till.junge@altermail.ch>
 *
 * @date   05 Apr 2018
 *
 * @brief  Common headers for tests related to `StructureManager`
 *
 * @section LICENSE
 *
 * Copyright © 2018 Till Junge, COSMO (EPFL), LAMMM (EPFL)
 *
 * rascal is free software; you can redistribute it and/or
 * modify it under the terms of the GNU General Public License as
 * published by the Free Software Foundation, either version 3, or (at
 * your option) any later version.
 *
 * rascal is distributed in the hope that it will be useful, but
 * WITHOUT ANY WARRANTY; without even the implied warranty of
 * MERCHANTABILITY or FITNESS FOR A PARTICULAR PURPOSE. See the GNU
 * General Public License for more details.
 *
 * You should have received a copy of the GNU General Public License
 * along with GNU Emacs; see the file COPYING. If not, write to the
 * Free Software Foundation, Inc., 59 Temple Place - Suite 330,
 * Boston, MA 02111-1307, USA.
 */

#ifndef TEST_NEIGHBOURHOOD_H
#define TEST_NEIGHBOURHOOD_H

#include "structure_managers/structure_manager_base.hh"
#include "structure_managers/structure_manager_lammps.hh"
#include "structure_managers/structure_manager_centers.hh"
#include "structure_managers/adaptor_strict.hh"
#include "structure_managers/adaptor_increase_maxorder.hh"
#include "structure_managers/adaptor_neighbour_list.hh"

namespace rascal {

  /**
   * This file generates fixtures for all the classes in structure_managers
   * that need to be tested. Fixtures should be as compatible as possible in
   * terms of interface, so that the tests can be easily templated.  This is a
   * list of conventions that are expected in tests: - If a fixture generates an
   * object that should be accessible with a structure_manager interface, it has
   * to be called "manager"
   */


  /* ---------------------------------------------------------------------- */
  /**
   * Most basic fixture. This is only to guarantee, that the lowest Layer
   * manager, which is initialized with existing data and not `adapted` is
   * always accessible with the variable ``manager``.
   */
  template<class ManagerImplementation>
  struct ManagerFixture
  {
    ManagerFixture() {} // ctor
    ~ManagerFixture() {} // dtor

    ManagerImplementation manager{};
  };

  /* ---------------------------------------------------------------------- */
  /**
   * general case of a manager fixture, which reads the structure information
   * from a file, atomic structure contains 9 atoms in a very simple cubic unit
   * cell, no periodicity, it inherits publicly from the ManagerFixture, which
   * provides access to the variable ``manager``.
   */
  template<class ManagerImplementation>
  struct ManagerFixtureFile : public ManagerFixture<ManagerImplementation>
  {
    ManagerFixtureFile() :
      ManagerFixture<ManagerImplementation> {}, // initialize manager variable
      cutoff{1.}, filename{"simple_cubic_9.json"} // initialize current fixture
    {
      this->manager.update(filename);
    }

    ~ManagerFixtureFile()  {}

    // additional variables for current fixture
    double cutoff;
    std::string filename{};
  };

  /* ---------------------------------------------------------------------- */
  /**
   * Basic fixture for using two manager to compare e.g. two crystal
   * structures. This is to guarantee, that the managers, built with existing
   * data and not adapted is always accessible with the variable ``manager_1``
   * and ``manager_2``. Both managers are of the same class.
   */
  template<class ManagerImplementation>
  struct ManagerFixtureTwo
  {
    ManagerFixtureTwo() {} // ctor
    ~ManagerFixtureTwo() {} // dtor

    ManagerImplementation manager_1{};
    ManagerImplementation manager_2{};
  };

  /* ---------------------------------------------------------------------- */
  /**
   * Fixture providing two managers ``manager_1`` and ``manager_2``, which both
   * have a hexagonal lattice, but with different unit cells (vectors), each
   * with two atoms. It is used to ensure that the neighbour list algorithm is
   * robust with respect to the unit cell. Same crystal structure and cutoff
   * should yield the same number of neighbours.
   */
  struct ManagerFixtureTwoHcp
    : public ManagerFixtureTwo<StructureManagerCenters>
  {
    ManagerFixtureTwoHcp():
      ManagerFixtureTwo<StructureManagerCenters> {},
      pbc{{true,true,true}}, cell_1(3,3), cell_2(3,3),
      positions_1(3, 2), positions_2(3, 2),
      atom_types(2), cutoff{0.7}
    {
      /*
       * hcp crystal with lattice parameter a = 1, c = sqrt(8/3), defined in two
       * unit cells: basal and prismatic 1. The neighbourlist is built with the
       * same cutoff. The test checks, if all atoms have the same number of
       * neighbours.
       */
      auto a{1.};
      auto c{std::sqrt(8./3.)};

      cell_1 <<
        a,  -0.5*a ,            0.,
        0., std::sqrt(3.)/2.*a, 0.,
        0.,  0.,                c;

      cell_2 <<
        a,   0.,         0.5*a,
        0.,  c,             0.,
        0.,  0.,  std::sqrt(3.)/2.*a;

      auto p_1 =
        2./3. * cell_1.col(0)
        + 1./3. * cell_1.col(1)
        + 1./2. * cell_1.col(2);

      positions_1 <<
        0.0, p_1[0],
        0.0, p_1[1],
        0.0, p_1[2];

      auto p_2 =
        -1./3. * cell_2.col(0)
        + 1./2. * cell_2.col(1)
        + 2./3. * cell_2.col(2);

      positions_2 <<
        0.0, p_2[0],
        0.0, p_2[1],
        0.0, p_2[2];

      atom_types << 1, 1;

      using PBC_t = Eigen::Map<Eigen::Matrix<int, 3, 1>>;

      manager_1.update(positions_1, atom_types, cell_1, PBC_t{pbc.data()});

      manager_2.update(positions_2, atom_types, cell_2, PBC_t{pbc.data()});
    }

    ~ManagerFixtureTwoHcp() {}

    std::array<int, 3> pbc;
    Eigen::MatrixXd cell_1;
    Eigen::MatrixXd cell_2;
    Eigen::MatrixXd positions_1;
    Eigen::MatrixXd positions_2;
    // same number of atoms, therefore only one necessary
    Eigen::VectorXi atom_types;

    double cutoff;

    const int natoms{2};
  };

  /* ---------------------------------------------------------------------- */
  /**
   * Fixture which provides two managers ``manager_1`` and ``manager_2``, which
   * both have a face centered cubic lattice, but with different unit cells
   * (vectors) with one and four atoms. It is another test to ensure that the
   * neighbour list algorithm is robust with respect to the unit cell. Here
   */
  struct ManagerFixtureTwoFcc
    : public ManagerFixtureTwo<StructureManagerCenters>
  {
    ManagerFixtureTwoFcc():
      ManagerFixtureTwo<StructureManagerCenters> {},
      pbc{{true, true, true}}, cell_1(3, 3), cell_2(3, 3),
      positions_1(3, 1), positions_2(3, 4),
      atom_types_1(1), atom_types_2(4),
      cutoff{0.7}, // starting with zero neighbours
      natoms_1{1}, natoms_2{4}
    {
      /*
       * fcc unit cells: first cell consists of only one atom, which is
       * repeated, second cell is the conventional 4 atoms. This test checks, if
       * the found number of neighbours with increasing cutoff is the same for
       * the atom at position (0, 0, 0).
       */
      auto a{1.};

      cell_1 <<
        a,  0.5*a, 0.5*a,
        0., 0.5*a, 0.   ,
        0., 0.,    0.5*a;

      cell_2 <<
        a,   0., 0.,
        0.,  a,  0.,
        0.,  0., a ;

      positions_1 <<
        0.,
        0.,
        0.;

      auto p_2 = 0.5 * cell_2.col(0) + 0.5 * cell_2.col(1);
      auto p_3 = 0.5 * cell_2.col(0) + 0.5 * cell_2.col(2);
      auto p_4 = 0.5 * cell_2.col(1) + 0.5 * cell_2.col(2);

      positions_2 <<
        0.0, p_2[0], p_3[0], p_4[0],
        0.0, p_2[1], p_3[1], p_4[1],
        0.0, p_2[2], p_3[2], p_4[2];

      atom_types_1 << 1;
      atom_types_2 << 1, 1, 1, 1;

      using PBC_t = Eigen::Map<Eigen::Matrix<int, 3, 1>>;

      manager_1.update(positions_1, atom_types_1, cell_1, PBC_t{pbc.data()});

      manager_2.update(positions_2, atom_types_2, cell_2, PBC_t{pbc.data()});
    }

    ~ManagerFixtureTwoFcc() {}


    std::array<int, 3> pbc;
    Eigen::MatrixXd cell_1;
    Eigen::MatrixXd cell_2;
    Eigen::MatrixXd positions_1;
    Eigen::MatrixXd positions_2;
    Eigen::VectorXi atom_types_1;
    Eigen::VectorXi atom_types_2;

    double cutoff;

    const int natoms_1;
    const int natoms_2;
  };

  /* ---------------------------------------------------------------------- */
  /**
   * Specialisation for the ManagerFixture for usage with the structure manager
   * with the Lammps interface. Data structures for a 3-atom structure are built
   * here and the manager is initialised.
   */
  // TODO: as of Nov 2018, this interface is outdated with respect to lammps.
  template <>
  struct ManagerFixture<StructureManagerLammps>
  {
    using Manager_t = StructureManagerLammps;
    constexpr static int nb{3};
    constexpr static int dim{3};
    using ptr_t = double**;

    ManagerFixture()
      :firstneigh{new int*[nb]},
       x{new double*[nb]},
       f{new double*[nb]},
       vatom{new double*[nb]},
       manager{} {
         manager.update(inum, tot_num, ilist, numneigh,
                        static_cast<int**>(firstneigh),
                        ptr_t(x),
                        ptr_t(f), type, eatom,
                        static_cast<double**>(vatom));
         firstneigh[0] = new int[2];
         firstneigh[0][0] = 1;
         firstneigh[0][1] = 2;
         firstneigh[1] = new int;
         firstneigh[1][0] = 0;
         firstneigh[2] = new int;
         firstneigh[2][0] = 0;

         for (int i{0} ; i < nb ; ++i) {
           x[i] = new double[dim];
           f[i] = new double[dim];
           for (int j{0} ; j < dim ; ++j) {
             x[i][j] = tx[i][j];
             f[i][j] = tf[i][j];
           }
         }
       }

    ManagerFixture( ManagerFixture &) = delete;
    ManagerFixture & operator=(const ManagerFixture&) = delete;
    ~ManagerFixture() {
      delete[] firstneigh[0];
      delete firstneigh[1];
      delete firstneigh[2];
      delete[] firstneigh;
      delete[] vatom;
      for (int i{0} ; i < nb ; ++i) {
        delete[] x[i];
        delete[] f[i];
      }
      delete[] x;
      delete[] f;
    }
    double tx[nb][nb] = {{0, 0, 0}, {1, 0, 0}, {0, 1, 0}};
    double tf[nb][nb] = {{1, 1, 0}, {-1, 0, 0}, {0, -1, 0}};

    int inum{nb};
    int tot_num{nb}; //includes ghosts
    int ilist[nb]{0, 1, 2};
    int numneigh[nb]{2, 1, 1};
    int ** firstneigh;
    double **x;
    double **f;
    int type[nb]{1, 1, 1};
    double  eatom[3]{2, 1, 1};
    double ** vatom;
    Manager_t manager;

  };

  /* ---------------------------------------------------------------------- */
  /**
   * fixture for providing a neighbour list from a simple manager, which is read
   * from a JSON file. This fixture provides iteration over the variable
   * ``pair_manager``
   */
  template<class ManagerImplementation>
  struct PairFixtureFile : public ManagerFixtureFile<ManagerImplementation>
  {
    using Manager_t = ManagerImplementation;

    static_assert(ManagerImplementation::traits::MaxOrder == 1,
                  "Lower layer manager has MaxOrder needs MaxOrder = 1");

    using PairManager_t = AdaptorNeighbourList<ManagerImplementation>;

    PairFixtureFile()
      : ManagerFixtureFile<ManagerImplementation> {},
      pair_manager{this->manager, this->cutoff}
    {
      this->pair_manager.update();
    }

    ~PairFixtureFile() {}

    AdaptorNeighbourList<ManagerImplementation> pair_manager;
  };

  /* ---------------------------------------------------------------------- */
  /**
   * fixture for providing a neighbour list from a manager which is built with
   * positions in its fixture. this fixture provides iteration over the variable
   * ``pair_manager``.
   */
  template<class ManagerImplementation>
  struct PairFixture : public ManagerFixture<ManagerImplementation> {
    using Manager_t = ManagerImplementation;

    static_assert(ManagerImplementation::traits::MaxOrder == 1,
                  "Lower layer manager has MaxOrder needs MaxOrder = 1");

    using PairManager_t = AdaptorNeighbourList<ManagerImplementation>;

    PairFixture()
      : ManagerFixture<ManagerImplementation> {},
      pair_manager{this->manager, 3.}
    {
      this->pair_manager.update();
    }

    ~PairFixture() {}

    AdaptorNeighbourList<ManagerImplementation> pair_manager;
  };

  /* ---------------------------------------------------------------------- */
  /**
   * Specialization of ManagerFixture for StructureManagerCenters with input
   * data directly given.
   */
  template<>
  struct ManagerFixture<StructureManagerCenters>
  {

    using Manager_t = StructureManagerCenters;

    ManagerFixture():
      positions(22, 3), atom_types(22), cell(3, 3), pbc{{true,true,true}},
      cutoff{2.}
    {
      cell <<
        6.19, 2.41, 0.21,
        0.00, 6.15, 1.02,
        0.00, 0.00, 7.31;

      positions <<
        3.689540159937393, 5.123016813620886, 1.994119731169116,
        6.818437242389163, 2.630056617829216, 6.182500355729062,
        2.114977334498767, 6.697579639059512, 1.392155450018263,
        7.420401523540017, 2.432242071439904, 6.380314902118375,
        1.112656394115962, 7.699900579442317, 3.569715877854675,
        5.242841095703604, 3.122826344932127, 5.689730628626151,
        3.248684682453303, 5.563872291104976, 2.608353462112637,
        6.204203511445642, 5.035681855581504, 2.134827911489532,
        0.946910011088814, 6.223599755982222, 4.168634519120968,
        3.001875247950068, 1.980327734683430, 5.190182032387606,
        2.943861424421339, 4.226648342649697, 5.457161501166098,
        1.713348265904937, 1.501663178733906, 5.668846588337130,
        5.208365510425203, 1.962144256645833, 2.728127406527150,
        4.442382360543885, 2.839975217222644, 4.330534549848392,
        0.744216089807768, 6.426293677263268, 4.643695520786083,
        2.662204050783991, 1.250682335857938, 6.055217235712136,
        0.860905287815103, 6.444994283754972, 4.536108843695142,
        2.769790727874932, 5.609177455068640, 1.696722116501434,
        6.703053268421970, 0.602846303148105, 3.487609972580834,
        3.818289598989240, 1.436734374347541, 5.869165197222533,
        1.054504320562138, 6.251395251007936, 3.998423858825871,
        3.307475712744203, 5.323662899811682, 1.982236671758393;

      positions.transposeInPlace();
      atom_types << 20, 20, 24, 24, 15, 15, 15, 15, 8, 8, 8,
        8, 8, 8, 8, 8, 8, 8, 8, 8, 8, 8;

      using PBC_t = Eigen::Map<Eigen::Matrix<int, 3, 1>>;
      manager.update(positions, atom_types, cell, PBC_t{pbc.data()});
    }

    ~ManagerFixture() {}

    Manager_t manager{};
    Eigen::MatrixXd positions;
    Eigen::VectorXi atom_types;
    Eigen::MatrixXd cell;
    std::array<int, 3> pbc;
    double cutoff;
  };

  /* ---------------------------------------------------------------------- */
  /**
<<<<<<< HEAD
   * A simple fixture using ManagerCenters to check the neighbourlist algorithm
   * with simple positions and a periodicity only in x-direction.
=======
   * Comparison of two cells to check if the zeroth level the AdaptorMaxOrder
   * (building the neighbourlist) works properly
   */
  template<>
  struct ManagerFixtureNeighbourComparison<StructureManagerCenters>
  {
    using Manager_t = StructureManagerCenters;

    ManagerFixtureNeighbourComparison():
      pbc{{true, true, true}}, cell_1(3, 3), cell_2(3, 3),
      positions_1(3, 2), positions_2(3, 2), numbers(2), cutoff{0.7}
    {
      /**
       * hcp crystal with lattice parameter a = 1, c = sqrt(8/3), defined in two
       * unit cells: basal and prismatic 1. The neighbourlist is built with the
       * same cutoff. The test checks, if all atoms have the same number of
       * neighbours.
       */
      auto a{1.};
      auto c{std::sqrt(8./3.)};

      cell_1 <<
        a,  -0.5*a ,            0.,
        0., std::sqrt(3.)/2.*a, 0.,
        0.,  0.,                c;

      cell_2 <<
        a,   0.,         0.5*a,
        0.,  c,             0.,
        0.,  0.,  std::sqrt(3.)/2.*a;

      auto p_1 = 2./3. * cell_1.col(0)
        + 1./3. * cell_1.col(1)
        + 1./2. * cell_1.col(2);

      positions_1 <<
        0.0, p_1[0],
        0.0, p_1[1],
        0.0, p_1[2];

      auto p_2 = -1./3. * cell_2.col(0)
        + 1./2. * cell_2.col(1)
        + 2./3. * cell_2.col(2);

      positions_2 <<
        0.0, p_2[0],
        0.0, p_2[1],
        0.0, p_2[2];

      numbers << 1, 1;

      manager_1.update(positions_1, numbers, cell_1,
                       Eigen::Map<Eigen::Matrix<int, 3, 1>>
                       {pbc.data()});

      manager_2.update(positions_2, numbers, cell_2,
                       Eigen::Map<Eigen::Matrix<int, 3, 1>>
                       {pbc.data()});
    }
    Manager_t manager_1{};
    Manager_t manager_2{};
    std::array<int, 3> pbc;
    Eigen::MatrixXd cell_1;
    Eigen::MatrixXd cell_2;
    Eigen::MatrixXd positions_1;
    Eigen::MatrixXd positions_2;
    VecXi numbers;

    double cutoff;

    const int natoms{2};

  };

  /* ---------------------------------------------------------------------- */
  /**
   * Comparison of two fcc cells to check if the zeroth level the AdaptorMaxOrder
   * (building the neighbourlist) works properly
   */
  template<>
  struct ManagerFixtureNeighbourCheckFcc<StructureManagerCenters>
  {
    using Manager_t = StructureManagerCenters;

    ManagerFixtureNeighbourCheckFcc():
      pbc{{true, true, true}},
      cell_1(3, 3), cell_2(3, 3),
      positions_1(3, 1), positions_2(3, 4),
      numbers_1(1), numbers_2(4),
      cutoff{0.7}, // start with zero neighbours
      natoms_1{1}, natoms_2{4}
    {
      /**
       * fcc unit cells: first cell consists of only one atom, which is
       * repeated, second cell is the conventional 4 atoms. This test checks, if
       * the found number of neighbours with increasing cutoff is the same for
       * the atom at position (0, 0, 0).
       */
      auto a{1.};

      cell_1 <<
        a,  0.5*a, 0.5*a,
        0., 0.5*a, 0.   ,
        0., 0.,    0.5*a;

      cell_2 <<
        a,   0., 0.,
        0.,  a,  0.,
        0.,  0., a ;

      positions_1 <<
        0.,
        0.,
        0.;

      auto p_2 = 0.5 * cell_2.col(0) + 0.5 * cell_2.col(1);
      auto p_3 = 0.5 * cell_2.col(0) + 0.5 * cell_2.col(2);
      auto p_4 = 0.5 * cell_2.col(1) + 0.5 * cell_2.col(2);

      positions_2 <<
        0.0, p_2[0], p_3[0], p_4[0],
        0.0, p_2[1], p_3[1], p_4[1],
        0.0, p_2[2], p_3[2], p_4[2];

      numbers_1 << 1;
      numbers_2 << 1, 1, 1, 1;

      manager_1.update(positions_1, numbers_1, cell_1,
                       Eigen::Map<Eigen::Matrix<int, 3, 1>>
                       {pbc.data()});

      manager_2.update(positions_2, numbers_1, cell_2,
                       Eigen::Map<Eigen::Matrix<int, 3, 1>>
                       {pbc.data()});
    }
    Manager_t manager_1{};
    Manager_t manager_2{};
    std::array<int, 3> pbc;
    Eigen::MatrixXd cell_1;
    Eigen::MatrixXd cell_2;
    Eigen::MatrixXd positions_1;
    Eigen::MatrixXd positions_2;
    VecXi numbers_1;
    VecXi numbers_2;

    double cutoff;

    const int natoms_1{1};
    const int natoms_2{4};

  };

  /* ---------------------------------------------------------------------- */
  /**
   * A simple manager using ManagerCenters to check the neighbourlist algorithm
   * with simple positions and a periodicity only in x-direction. This manager
   * is also used to check the species filter.
>>>>>>> b1ba597b
   *
   */
  struct ManagerFixtureSimple : public ManagerFixture<StructureManagerCenters>
  {
    ManagerFixtureSimple() :
      ManagerFixture<StructureManagerCenters> {},
      pbc{{true, false, false}}, cell(3, 3), positions(3, 8), atom_types(8),
      cutoff{2.1}, natoms{8}
    {
      cell <<
        2., 0., 0.,
        0., 2., 0.,
        0., 0., 2.;

      positions <<
        0.4, 1.4, 0.4, 1.4, 0.4, 1.4, 0.4, 1.4,
        0.4, 0.4, 1.4, 1.4, 0.4, 0.4, 1.4, 1.4,
        0.4, 0.4, 0.4, 0.4, 1.4, 1.4, 1.4, 1.4;

<<<<<<< HEAD
      atom_types << 1, 1, 1, 1, 1, 1, 1, 1;
=======
      numbers << 1, 3, 2, 1, 1, 2, 2, 3;
>>>>>>> b1ba597b

      using PBC_t = Eigen::Map<Eigen::Matrix<int, 3, 1>>;
      this->manager.update(positions, atom_types, cell, PBC_t{pbc.data()});
    }

    ~ManagerFixtureSimple() {}

    std::array<int, 3> pbc;
    Eigen::MatrixXd cell;
    Eigen::MatrixXd positions;
    Eigen::VectorXi atom_types;

    double cutoff;

    const int natoms;
  };

  /* ---------------------------------------------------------------------- */
  /**
   * A fixture to check the neighbourlist algorithm with increasing skewedness
   * of the cell as well as a shift of the positions. The manager is built and
   * constructed inside the loop in the test: it skews the cells, therefore it
   * is not templated. The initial cutoff here is chosen to be smaller than the
   * atomic distance in this case to ensure to start with zero neighbours.
   */
  struct ManagerFixtureSkew
  {

    ManagerFixtureSkew():
      pbc{{true, true, false}}, cell(3, 3), positions(3, 2), atom_types(2),
      cutoff{0.49}, natoms{2}
    {
      cell <<
        1.0, 0.0, 0.0,
        0.0, 1.0, 0.0,
        0.0, 0.0, 0.5;

      positions <<
        0.01, 0.01,
        0.01, 0.51,
        0.01, 0.01;

      atom_types << 1, 1;
    }

    ~ManagerFixtureSkew() {}

    std::array<int, 3> pbc;
    Eigen::MatrixXd cell;
    Eigen::MatrixXd positions;
    Eigen::VectorXi atom_types;

    double cutoff;

    const int natoms;
  };
}  // rascal

#endif /* TEST_NEIGHBOURHOOD_H */<|MERGE_RESOLUTION|>--- conflicted
+++ resolved
@@ -457,168 +457,9 @@
 
   /* ---------------------------------------------------------------------- */
   /**
-<<<<<<< HEAD
-   * A simple fixture using ManagerCenters to check the neighbourlist algorithm
-   * with simple positions and a periodicity only in x-direction.
-=======
-   * Comparison of two cells to check if the zeroth level the AdaptorMaxOrder
-   * (building the neighbourlist) works properly
-   */
-  template<>
-  struct ManagerFixtureNeighbourComparison<StructureManagerCenters>
-  {
-    using Manager_t = StructureManagerCenters;
-
-    ManagerFixtureNeighbourComparison():
-      pbc{{true, true, true}}, cell_1(3, 3), cell_2(3, 3),
-      positions_1(3, 2), positions_2(3, 2), numbers(2), cutoff{0.7}
-    {
-      /**
-       * hcp crystal with lattice parameter a = 1, c = sqrt(8/3), defined in two
-       * unit cells: basal and prismatic 1. The neighbourlist is built with the
-       * same cutoff. The test checks, if all atoms have the same number of
-       * neighbours.
-       */
-      auto a{1.};
-      auto c{std::sqrt(8./3.)};
-
-      cell_1 <<
-        a,  -0.5*a ,            0.,
-        0., std::sqrt(3.)/2.*a, 0.,
-        0.,  0.,                c;
-
-      cell_2 <<
-        a,   0.,         0.5*a,
-        0.,  c,             0.,
-        0.,  0.,  std::sqrt(3.)/2.*a;
-
-      auto p_1 = 2./3. * cell_1.col(0)
-        + 1./3. * cell_1.col(1)
-        + 1./2. * cell_1.col(2);
-
-      positions_1 <<
-        0.0, p_1[0],
-        0.0, p_1[1],
-        0.0, p_1[2];
-
-      auto p_2 = -1./3. * cell_2.col(0)
-        + 1./2. * cell_2.col(1)
-        + 2./3. * cell_2.col(2);
-
-      positions_2 <<
-        0.0, p_2[0],
-        0.0, p_2[1],
-        0.0, p_2[2];
-
-      numbers << 1, 1;
-
-      manager_1.update(positions_1, numbers, cell_1,
-                       Eigen::Map<Eigen::Matrix<int, 3, 1>>
-                       {pbc.data()});
-
-      manager_2.update(positions_2, numbers, cell_2,
-                       Eigen::Map<Eigen::Matrix<int, 3, 1>>
-                       {pbc.data()});
-    }
-    Manager_t manager_1{};
-    Manager_t manager_2{};
-    std::array<int, 3> pbc;
-    Eigen::MatrixXd cell_1;
-    Eigen::MatrixXd cell_2;
-    Eigen::MatrixXd positions_1;
-    Eigen::MatrixXd positions_2;
-    VecXi numbers;
-
-    double cutoff;
-
-    const int natoms{2};
-
-  };
-
-  /* ---------------------------------------------------------------------- */
-  /**
-   * Comparison of two fcc cells to check if the zeroth level the AdaptorMaxOrder
-   * (building the neighbourlist) works properly
-   */
-  template<>
-  struct ManagerFixtureNeighbourCheckFcc<StructureManagerCenters>
-  {
-    using Manager_t = StructureManagerCenters;
-
-    ManagerFixtureNeighbourCheckFcc():
-      pbc{{true, true, true}},
-      cell_1(3, 3), cell_2(3, 3),
-      positions_1(3, 1), positions_2(3, 4),
-      numbers_1(1), numbers_2(4),
-      cutoff{0.7}, // start with zero neighbours
-      natoms_1{1}, natoms_2{4}
-    {
-      /**
-       * fcc unit cells: first cell consists of only one atom, which is
-       * repeated, second cell is the conventional 4 atoms. This test checks, if
-       * the found number of neighbours with increasing cutoff is the same for
-       * the atom at position (0, 0, 0).
-       */
-      auto a{1.};
-
-      cell_1 <<
-        a,  0.5*a, 0.5*a,
-        0., 0.5*a, 0.   ,
-        0., 0.,    0.5*a;
-
-      cell_2 <<
-        a,   0., 0.,
-        0.,  a,  0.,
-        0.,  0., a ;
-
-      positions_1 <<
-        0.,
-        0.,
-        0.;
-
-      auto p_2 = 0.5 * cell_2.col(0) + 0.5 * cell_2.col(1);
-      auto p_3 = 0.5 * cell_2.col(0) + 0.5 * cell_2.col(2);
-      auto p_4 = 0.5 * cell_2.col(1) + 0.5 * cell_2.col(2);
-
-      positions_2 <<
-        0.0, p_2[0], p_3[0], p_4[0],
-        0.0, p_2[1], p_3[1], p_4[1],
-        0.0, p_2[2], p_3[2], p_4[2];
-
-      numbers_1 << 1;
-      numbers_2 << 1, 1, 1, 1;
-
-      manager_1.update(positions_1, numbers_1, cell_1,
-                       Eigen::Map<Eigen::Matrix<int, 3, 1>>
-                       {pbc.data()});
-
-      manager_2.update(positions_2, numbers_1, cell_2,
-                       Eigen::Map<Eigen::Matrix<int, 3, 1>>
-                       {pbc.data()});
-    }
-    Manager_t manager_1{};
-    Manager_t manager_2{};
-    std::array<int, 3> pbc;
-    Eigen::MatrixXd cell_1;
-    Eigen::MatrixXd cell_2;
-    Eigen::MatrixXd positions_1;
-    Eigen::MatrixXd positions_2;
-    VecXi numbers_1;
-    VecXi numbers_2;
-
-    double cutoff;
-
-    const int natoms_1{1};
-    const int natoms_2{4};
-
-  };
-
-  /* ---------------------------------------------------------------------- */
-  /**
    * A simple manager using ManagerCenters to check the neighbourlist algorithm
    * with simple positions and a periodicity only in x-direction. This manager
    * is also used to check the species filter.
->>>>>>> b1ba597b
    *
    */
   struct ManagerFixtureSimple : public ManagerFixture<StructureManagerCenters>
@@ -638,11 +479,7 @@
         0.4, 0.4, 1.4, 1.4, 0.4, 0.4, 1.4, 1.4,
         0.4, 0.4, 0.4, 0.4, 1.4, 1.4, 1.4, 1.4;
 
-<<<<<<< HEAD
-      atom_types << 1, 1, 1, 1, 1, 1, 1, 1;
-=======
-      numbers << 1, 3, 2, 1, 1, 2, 2, 3;
->>>>>>> b1ba597b
+      atom_types << 1, 3, 2, 1, 1, 2, 2, 3;
 
       using PBC_t = Eigen::Map<Eigen::Matrix<int, 3, 1>>;
       this->manager.update(positions, atom_types, cell, PBC_t{pbc.data()});
