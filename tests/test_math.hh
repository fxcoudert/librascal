--- conflicted
+++ resolved
@@ -112,12 +112,7 @@
         "reference_data/modified_bessel_first_kind_reference.ubjson";
 
     json ref_data{};
-<<<<<<< HEAD
-    bool verbose{true};
-=======
-    math::ModifiedSphericalBessel j_v_complete_square{};
     bool verbose{false};
->>>>>>> d9dd3e87
   };
 
   /**
