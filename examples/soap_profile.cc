--- conflicted
+++ resolved
@@ -49,11 +49,7 @@
 // using namespace std;
 using namespace rascal;  // NOLINT
 
-<<<<<<< HEAD
 const int N_ITERATIONS = 10;
-=======
-const int N_ITERATIONS = 1000;
->>>>>>> 40170e9f
 
 using Representation_t = RepresentationManagerSOAP<
     AdaptorStrict<AdaptorNeighbourList<StructureManagerCenters>>>;
@@ -70,11 +66,7 @@
   std::string filename{argv[1]};
 
   double cutoff{5.};
-<<<<<<< HEAD
-  json hypers{{"max_radial", 6},
-=======
   json hypers{{"max_radial", 8},
->>>>>>> 40170e9f
               {"max_angular", 6},
               {"soap_type", "PowerSpectrum"},
               {"normalize", true}};
