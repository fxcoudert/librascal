--- conflicted
+++ resolved
@@ -178,13 +178,6 @@
 set(CMAKE_BUILD_WITH_INSTALL_RPATH FALSE)
 set(CMAKE_BUILD_RPATH_USE_ORIGIN TRUE)
 if(NOT APPLE AND UNIX)
-<<<<<<< HEAD
-  set(CMAKE_INSTALL_RPATH "\\$ORIGIN/../../../../")
-  set(CMAKE_INSTALL_RPATH "\\$ORIGIN/../../lib")
-elseif(APPLE)
-  set(MACOSX_RPATH ON)
-  set(CMAKE_INSTALL_RPATH "@loader_path/../../../../")
-=======
   # this link path accommodates most installations
   # `$ORIGIN/../../../../` should allow to link libraries in `$PREFIX/lib`
   set(CMAKE_INSTALL_RPATH "\\$ORIGIN/../../../../")
@@ -197,7 +190,6 @@
   # in `$PREFIX/lib`
   set(CMAKE_INSTALL_RPATH "@loader_path/../../../../")
   # this link path accommodates installation with `python setup.py install'
->>>>>>> f3aacc3d
   set(CMAKE_INSTALL_RPATH "@loader_path/../../lib")
 endif()
 
