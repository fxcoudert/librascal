# =============================================================================
# file   CMakeLists.txt
#
# @author Alexander Goscinski <alexander.goscinski@epfl.ch>
# @author Till Junge <till.junge@epfl.ch>
# @author Felix Musil <felix.musil@epfl.ch>
# @author Markus Stricker <markus.stricker@epfl.ch>
#
# @date   17 Jan 2019
#
# @brief  Main configuration file
#
# @section LICENSE
#
# Copyright © 2018 Till Junge, Felix Musil, Markus Stricker, COSMO (EPFL), LAMMM
# (EPFL)
#
# Rascal is free software; you can redistribute it and/or
# modify it under the terms of the GNU Lesser General Public License as
# published by the Free Software Foundation, either version 3, or (at
# your option) any later version.
#
# Rascal is distributed in the hope that it will be useful, but
# WITHOUT ANY WARRANTY; without even the implied warranty of
# MERCHANTABILITY or FITNESS FOR A PARTICULAR PURPOSE. See the GNU
# General Public License for more details.
#
# You should have received a copy of the GNU Lesser General Public License
# along with Rascal; see the file COPYING. If not, write to the
# Free Software Foundation, Inc., 59 Temple Place - Suite 330,
# Boston, MA 02111-1307, USA.
# =============================================================================

cmake_minimum_required(VERSION 3.0)

# https://cmake.org/pipermail/cmake/2008-September/023808.html
# If the user specifies -DCMAKE_BUILD_TYPE on the command line, take their
# definition
# and dump it in the cache along with proper documentation, otherwise set
# CMAKE_BUILD_TYPE
# to Debug prior to calling PROJECT()
#
IF(DEFINED CMAKE_BUILD_TYPE)
   SET(CMAKE_BUILD_TYPE ${CMAKE_BUILD_TYPE} CACHE STRING "Choose the type of
build, options are: None(CMAKE_CXX_FLAGS or CMAKE_C_FLAGS used) Debug
Release RelWithDebInfo MinSizeRel.")
ELSE()
   SET(CMAKE_BUILD_TYPE "Release" CACHE STRING "Choose the type of build,
options are: None(CMAKE_CXX_FLAGS or CMAKE_C_FLAGS used) Debug Release
RelWithDebInfo MinSizeRel.")
ENDIF()
# Set the possible values of build type for cmake-gui
set_property(CACHE CMAKE_BUILD_TYPE PROPERTY STRINGS
"Release" "Debug" "RelWithDebInfo" "MinSizeRel")

message(STATUS "Build type is: ${CMAKE_BUILD_TYPE}")

project(rascal CXX)

set(CMAKE_CXX_STANDARD 14)
set(CMAKE_CXX_STANDARD_REQUIRED ON)
set(CMAKE_EXPORT_COMPILE_COMMANDS ON)
set(BUILD_SHARED_LIBS ON)

set(CMAKE_MODULE_PATH ${CMAKE_MODULE_PATH} ${CMAKE_SOURCE_DIR}/cmake)
include(rascalTools)

########## MAIN VARIABLE TO CHANGE THE BUILD AND INSTALL OF THE LIBRARY ########
option(BUILD_BINDINGS "Build the python bindings" ON)
option(BUILD_EXAMPLES "Build the examples" ON)
option(BUILD_BENCHMARKS "Build the benchmarks" OFF)
option(BUILD_PROFILING "Build the files for profiling" OFF)
option(BUILD_TESTS "Build the unit tests" OFF)
option(BUILD_DOC "Build documentation" OFF)
option(BUILD_SANDBOX "If on, builds the sandbox" OFF)

set(INSTALL_PATH "" CACHE STRING "Path to install the libraries")

SET(TYPE_ARCHITECTURE "native" CACHE STRING
    "Choose the type of architecture to compile to in release mode."
)

########## COMPILATION FLAGS ##########
set(CMAKE_CXX_FLAGS "${CMAKE_CXX_FLAGS} -Wall -Wextra -Weffc++ -Wno-non-virtual-dtor")
set(CMAKE_C_FLAGS "${CMAKE_C_FLAGS} -Wall -Wextra")

if ("${CMAKE_CXX_COMPILER_ID}" STREQUAL "GNU" OR
    "${CMAKE_CXX_COMPILER_ID}" STREQUAL "Clang" OR
    "${CMAKE_CXX_COMPILER_ID}" STREQUAL "AppleClang")

    set(CMAKE_C_FLAGS_DEBUG "${CMAKE_C_FLAGS_DEBUG} -Og")
    set(CMAKE_CXX_FLAGS_DEBUG "${CMAKE_CXX_FLAGS_DEBUG} -Og")

    # Add -march=${TYPE_ARCHITECTURE} (-march=native by default) to the release
    # build flags
    set(CMAKE_C_FLAGS_RELEASE "${CMAKE_C_FLAGS_RELEASE} -march=${TYPE_ARCHITECTURE}")
    set(CMAKE_CXX_FLAGS_RELEASE "${CMAKE_CXX_FLAGS_RELEASE} -march=${TYPE_ARCHITECTURE}")

    set(CMAKE_C_FLAGS_RELWITHDEBINFO "${CMAKE_C_FLAGS_RELWITHDEBINFO} -march=${TYPE_ARCHITECTURE}")
    set(CMAKE_CXX_FLAGS_RELWITHDEBINFO "${CMAKE_CXX_FLAGS_RELWITHDEBINFO} -march=${TYPE_ARCHITECTURE}")
endif()

########## START CONFIGURATION ##########

# set the name of the c++ libraries
if(CMAKE_BUILD_TYPE STREQUAL "Debug" OR
    CMAKE_BUILD_TYPE STREQUAL "RelWithDebInfo")
  set(LIBRASCAL_NAME "rascal-dbg")
  set(WIGXJPF_NAME "wigxjpf-dbg")
else()
  set(LIBRASCAL_NAME "rascal")
  set(WIGXJPF_NAME "wigxjpfo")
endif()

add_external_package(wigxjpf VERSION 1.9 CONFIG)
add_external_package(Eigen3 VERSION 3.3.4 CONFIG)

if(BUILD_BENCHMARKS)
  find_package(Threads REQUIRED)
  add_external_package(benchmark VERSION 1.5.0 CONFIG)
endif()

# set up bindings
if(BUILD_BINDINGS)
  find_package(PythonLibsNew 3 MODULE REQUIRED)

  # warning about potential side effects of the installation of the python library
  if(CMAKE_BUILD_TYPE STREQUAL "Debug" OR
      CMAKE_BUILD_TYPE STREQUAL "RelWithDebInfo")
    if(NOT PYTHON_IS_DEBUG)
      message(WARNING "The current configuration will build debug libraries "
              "not linked to a debug python interpreter. "
              "Installation target might overwrite the python bindings "
              "library with a debug build !"
              "see https://wiki.ubuntu.com/PyDbgBuilds or "
              "https://gist.github.com/bombs-kim/c9848c2b09962f2fd753b48b6d2cd87ffor sources and "
              "https://jml.io/2015/08/debugging-python-with-gdb.html for more informations "
              " on how to debug c++ code from python.")
    endif()
  endif()

  add_external_package(pybind11 VERSION 2.3.0 CONFIG)

<<<<<<< HEAD
   # Get where python site-packages is
  if(NOT USER)
    execute_process ( COMMAND "${PYTHON_EXECUTABLE}" -c "from distutils.sysconfig import \
                      get_python_lib; print(get_python_lib())"
      OUTPUT_VARIABLE PYTHON_SITE_PACKAGES OUTPUT_STRIP_TRAILING_WHITESPACE
      )
  else()
    # Get where python local site-packages is
    execute_process ( COMMAND "${PYTHON_EXECUTABLE}" -c "import site; \
                      print(site.USER_SITE)"
      OUTPUT_VARIABLE PYTHON_SITE_PACKAGES OUTPUT_STRIP_TRAILING_WHITESPACE
      )
  endif()
=======

  execute_process ( COMMAND "${PYTHON_EXECUTABLE}" -c "from distutils.sysconfig import \
                    get_python_lib; print(get_python_lib())"
    OUTPUT_VARIABLE PYTHON_SITE_PACKAGES OUTPUT_STRIP_TRAILING_WHITESPACE
  )
>>>>>>> eba3681a

  execute_process ( COMMAND "${PYTHON_EXECUTABLE}" -c "import sys; \
                    print(sys.prefix)"
    OUTPUT_VARIABLE PACKAGE_PREFIX OUTPUT_STRIP_TRAILING_WHITESPACE
  )
endif()

# figure out where to install the library
if(NOT "${INSTALL_PATH}" STREQUAL "")
  set(CMAKE_INSTALL_PREFIX "${INSTALL_PATH}")
elseif(NOT BUILD_BINDINGS)
  set(CMAKE_INSTALL_PREFIX "/usr")
  message(STATUS "INSTALLATION REQUIRES SUDO RIGHTS")
elseif(BUILD_BINDINGS)
  set(CMAKE_INSTALL_PREFIX "${PACKAGE_PREFIX}")
endif()

message(STATUS "Installation ROOT: ${CMAKE_INSTALL_PREFIX}")

if(SKBUILD)
  # make sure we know when installing with setup.py (potentially for using with
  # pip)
  message(STATUS "The project is built using scikit-build")
endif()

# relative RPATH so that _rascal.so can find librascal.so when installed.
# see link for more details on the topic
# https://gitlab.kitware.com/cmake/community/wikis/doc/cmake/RPATH-handling
set(CMAKE_SKIP_BUILD_RPATH  FALSE)
set(CMAKE_BUILD_WITH_INSTALL_RPATH FALSE)
set(CMAKE_BUILD_RPATH_USE_ORIGIN TRUE)
if(NOT APPLE AND UNIX)
  set(CMAKE_INSTALL_RPATH "\\$ORIGIN/../../../../")
elseif(APPLE)
  set(MACOSX_RPATH ON)
  set(CMAKE_INSTALL_RPATH "@loader_path/../../../../")
endif()

add_subdirectory(src)

enable_testing()
if(BUILD_TESTS)
    add_subdirectory(tests)
endif()

if(BUILD_EXAMPLES)
    add_subdirectory(examples)
endif()

if(BUILD_BENCHMARKS)
    add_subdirectory(performance/benchmarks)
endif()

if(BUILD_PROFILING)
    add_subdirectory(performance/profiles)
endif()

if(BUILD_BINDINGS)
    add_subdirectory(bindings)
endif()

if (${BUILD_SANDBOX})
    add_subdirectory(sandbox)
endif (${BUILD_SANDBOX})

if(BUILD_DOC)
    add_subdirectory(docs)
endif()

# Try to find optional cpp linter
include(cpplint)
# Checking hh/cc files for compliance with coding conventions
if(CPPLINT_FOUND)
  # register the folders to check for cpp code conventions compliance
  cpplint_add_subdirectory("${CMAKE_SOURCE_DIR}/bindings" "")
  cpplint_add_subdirectory("${CMAKE_SOURCE_DIR}/examples"
    "--filter=-build/namespaces")
  cpplint_add_subdirectory("${CMAKE_SOURCE_DIR}/performance/benchmarks" "")
  cpplint_add_subdirectory("${CMAKE_SOURCE_DIR}/performance/profiles" "")
  cpplint_add_subdirectory("${CMAKE_SOURCE_DIR}/src" "")
  cpplint_add_subdirectory("${CMAKE_SOURCE_DIR}/tests" "")
endif()

# Check for clang-format
include(clangformat)
# Add all hh/cc files for autoformatting with clang-format
if(CLANG_FORMAT_FOUND)
  # register the folders to apply clang-format with given configuration
  # .clang-format in project root folder
  clang_format_add_subdirectory("${CMAKE_SOURCE_DIR}/bindings" "")
  clang_format_add_subdirectory("${CMAKE_SOURCE_DIR}/examples")
  clang_format_add_subdirectory("${CMAKE_SOURCE_DIR}/performance/benchmarks" "")
  clang_format_add_subdirectory("${CMAKE_SOURCE_DIR}/performance/profiles" "")
  clang_format_add_subdirectory("${CMAKE_SOURCE_DIR}/src" "")
  clang_format_add_subdirectory("${CMAKE_SOURCE_DIR}/tests" "")
endif()

# Check for autopep8
include(autopep8)
# Add python files for autoformatting with autopep8
if(AUTOPEP8_FOUND)
  # register the folders to apply autopep8 with given configuration
  # .pycodestyle in project root folder
  autopep8_add_subdirectory("${CMAKE_SOURCE_DIR}/bindings")
  autopep8_add_subdirectory("${CMAKE_SOURCE_DIR}/scripts")
  autopep8_add_subdirectory("${CMAKE_SOURCE_DIR}/tests")
endif()

# Removes every file in the build folder except the external libraries to
# prevent redownloading external libraries
add_custom_target(
    deepclean
    COMMAND "${PYTHON_EXECUTABLE}" ${CMAKE_SOURCE_DIR}/scripts/developer_utils.py deepclean
  )<|MERGE_RESOLUTION|>--- conflicted
+++ resolved
@@ -141,27 +141,11 @@
 
   add_external_package(pybind11 VERSION 2.3.0 CONFIG)
 
-<<<<<<< HEAD
-   # Get where python site-packages is
-  if(NOT USER)
-    execute_process ( COMMAND "${PYTHON_EXECUTABLE}" -c "from distutils.sysconfig import \
-                      get_python_lib; print(get_python_lib())"
-      OUTPUT_VARIABLE PYTHON_SITE_PACKAGES OUTPUT_STRIP_TRAILING_WHITESPACE
-      )
-  else()
-    # Get where python local site-packages is
-    execute_process ( COMMAND "${PYTHON_EXECUTABLE}" -c "import site; \
-                      print(site.USER_SITE)"
-      OUTPUT_VARIABLE PYTHON_SITE_PACKAGES OUTPUT_STRIP_TRAILING_WHITESPACE
-      )
-  endif()
-=======
 
   execute_process ( COMMAND "${PYTHON_EXECUTABLE}" -c "from distutils.sysconfig import \
                     get_python_lib; print(get_python_lib())"
     OUTPUT_VARIABLE PYTHON_SITE_PACKAGES OUTPUT_STRIP_TRAILING_WHITESPACE
   )
->>>>>>> eba3681a
 
   execute_process ( COMMAND "${PYTHON_EXECUTABLE}" -c "import sys; \
                     print(sys.prefix)"
