# =============================================================================
# file   CMakeLists.txt
#
# @author Till Junge <till.junge@epfl.ch>
# @author Felix Musil <felix.musil@epfl.ch>
#
# @date   08 Jan 2018
#
# @brief  configuration for system implementations
#
# @section LICENSE
#
<<<<<<< HEAD
# Copyright © 2018 Till Junge, Felix Musil
=======
# Copyright © 2018 Till Junge, Felix Musil, COSMO (EPFL), LAMMM (EPFL)
>>>>>>> 1995ab16
#
# Rascal is free software; you can redistribute it and/or
# modify it under the terms of the GNU Lesser General Public License as
# published by the Free Software Foundation, either version 3, or (at
# your option) any later version.
#
# Rascal is distributed in the hope that it will be useful, but
# WITHOUT ANY WARRANTY; without even the implied warranty of
# MERCHANTABILITY or FITNESS FOR A PARTICULAR PURPOSE. See the GNU
# Lesser General Public License for more details.
#
# You should have received a copy of the GNU Lesser General Public License
# along with GNU Emacs; see the file COPYING. If not, write to the
# Free Software Foundation, Inc., 59 Temple Place - Suite 330,
# Boston, MA 02111-1307, USA.
# =============================================================================

set (PY_BINDING_SRCS
  ${CMAKE_CURRENT_SOURCE_DIR}/bind_py_module.cc
  ${CMAKE_CURRENT_SOURCE_DIR}/bind_py_structure_manager.cc
  ${CMAKE_CURRENT_SOURCE_DIR}/bind_py_utils.cc
  ${CMAKE_CURRENT_SOURCE_DIR}/bind_py_math.cc
  ${CMAKE_CURRENT_SOURCE_DIR}/bind_py_representation_manager.cc
  ${CMAKE_CURRENT_SOURCE_DIR}/bind_py_feature_manager.cc
  )


# copy rascal folder in the python distribution
install(DIRECTORY "${CMAKE_CURRENT_SOURCE_DIR}/rascal" DESTINATION "${PYTHON_SITE_PACKAGES}"
          PATTERN "*__pycache__" EXCLUDE
          PATTERN "*.pyc" EXCLUDE
          PATTERN "*.so" EXCLUDE
          PATTERN "*.dylib" EXCLUDE)


# builds the python bindings (must be after setting up the rpath)
pybind11_add_module(pyRascal ${PY_BINDING_SRCS})
target_link_libraries(pyRascal PRIVATE "${LIBRASCAL_NAME}")
# Want to rename the output, so that the python module is called _rascal
set_target_properties(pyRascal PROPERTIES OUTPUT_NAME _rascal)
# Sets rule to install the bindings library in the rascal folder
install(TARGETS pyRascal DESTINATION "${PYTHON_SITE_PACKAGES}/rascal/lib")

# force cmake to run these commands at every make
# https://stackoverflow.com/questions/13920072/how-to-always-run-command-when-building-regardless-of-any-dependency
add_custom_target(librascal ALL
    DEPENDS
        copy_py
        copy_py_bind
    )

add_dependencies(librascal pyRascal)

add_custom_command(OUTPUT copy_py
  COMMAND ${CMAKE_COMMAND} -E copy_directory
  ${CMAKE_CURRENT_SOURCE_DIR}/rascal ${CMAKE_BINARY_DIR}/rascal
  DEPENDS
      always_rebuild
  )
# Copy the resulting bindings lib in the python wrapper lib folder
add_custom_command(OUTPUT copy_py_bind
  COMMAND ${CMAKE_COMMAND} -E copy_if_different
  ${CMAKE_BINARY_DIR}/bindings/_rascal.* ${CMAKE_BINARY_DIR}/rascal/lib/
  DEPENDS
      always_rebuild
  )

add_custom_command(
    OUTPUT always_rebuild
    COMMAND ${CMAKE_COMMAND} -E echo
)
<|MERGE_RESOLUTION|>--- conflicted
+++ resolved
@@ -10,11 +10,7 @@
 #
 # @section LICENSE
 #
-<<<<<<< HEAD
-# Copyright © 2018 Till Junge, Felix Musil
-=======
 # Copyright © 2018 Till Junge, Felix Musil, COSMO (EPFL), LAMMM (EPFL)
->>>>>>> 1995ab16
 #
 # Rascal is free software; you can redistribute it and/or
 # modify it under the terms of the GNU Lesser General Public License as
