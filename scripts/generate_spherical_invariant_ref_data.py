import rascal
from rascal.utils import ostream_redirect
from rascal.representations import SphericalInvariants
import rascal.lib as lrl
from ase.io import read
import numpy as np
import argparse
import ase
import json
import sys
sys.path.insert(0, '../build/')

<<<<<<< HEAD

=======
import rascal
from rascal.utils import ostream_redirect
from rascal.representations import SphericalInvariants
import rascal.lib as lrl
>>>>>>> dab488b2
############################################################################


def get_feature_vector(hypers, frames):
    with ostream_redirect():
        soap = SphericalInvariants(**hypers)
        soap_vectors = soap.transform(frames)
        print('Feature vector size: %.3fMB' %
              (soap.get_num_coefficients()*8.0/1.0e6))
        feature_vector = soap_vectors.get_features(soap)
    return feature_vector

##############################################################################


def dump_reference_json():
    import ubjson
    import os
    from copy import copy
    from itertools import product

    path = '../'
    sys.path.insert(0, os.path.join(path, 'build/'))
    sys.path.insert(0, os.path.join(path, 'tests/'))

    cutoffs = [2, 3]
    gaussian_sigmas = [0.2, 0.5]
    max_radials = [4, 10]
    max_angulars = [3, 6]
    soap_types = ["RadialSpectrum", "PowerSpectrum", "BiSpectrum"]
    inversion_symmetry = False
    radial_basis = ["GTO"]

    fns = [
        os.path.join(
            path, "tests/reference_data/CaCrP2O7_mvc-11955_symmetrized.json"),
        os.path.join(path, "tests/reference_data/small_molecule.json")
    ]
    fns_to_write = [
        "reference_data/CaCrP2O7_mvc-11955_symmetrized.json",
        "reference_data/small_molecule.json",
    ]

    data = dict(filenames=fns_to_write,
                cutoffs=cutoffs,
                gaussian_sigmas=gaussian_sigmas,
                max_radials=max_radials,
                soap_types=soap_types,
                rep_info=[])

    for fn in fns:
        frames = read(fn)
        for cutoff in cutoffs:
            print(fn, cutoff)
            data['rep_info'].append([])
            for (soap_type, gaussian_sigma,
                 max_radial, max_angular, rad_basis) in product(
                    soap_types, gaussian_sigmas, max_radials,
                    max_angulars, radial_basis):
                if 'RadialSpectrum' == soap_type:
                    max_angular = 0
                if "BiSpectrum" == soap_type:
                    max_radial = 2
                    max_angular = 1
                    inversion_symmetry = True

                hypers = {"interaction_cutoff": cutoff,
                          "cutoff_smooth_width": 0.5,
                          "max_radial": max_radial,
                          "max_angular": max_angular,
                          "gaussian_sigma_type": "Constant",
                          "normalize": True,
                          "cutoff_function_type": "ShiftedCosine",
                          "radial_basis": rad_basis,
                          "gaussian_sigma_constant": gaussian_sigma,
                          "soap_type": soap_type,
                          "inversion_symmetry": inversion_symmetry, }

                soap = SphericalInvariants(**hypers)
                soap_vectors = soap.transform(frames)
                x = soap_vectors.get_features(soap)
                x[np.abs(x) < 1e-300] = 0.
                data['rep_info'][-1].append(
                    dict(feature_matrix=x.tolist(),
                         hypers=copy(soap.hypers)))

    with open(path +
              "tests/reference_data/spherical_invariants_reference.ubjson",
              'wb') as f:
        ubjson.dump(data, f)

#############################################################################


def main(json_dump, save_kernel):

    nmax = 9
    lmax = 5
    test_hypers = {"interaction_cutoff": 3.0,
                   "cutoff_smooth_width": 0.0,
                   "max_radial": nmax,
                   "max_angular": lmax,
                   "normalize": True,
                   "gaussian_sigma_type": "Constant",
                   "gaussian_sigma_constant": 0.3,
                   "soap_type": "PowerSpectrum"}

    nmax = test_hypers["max_radial"]
    lmax = test_hypers["max_angular"]
    nstr = '2'  # number of structures

    frames = read('../tests/reference_data/dft-smiles_500.xyz', ':'+str(nstr))
    species = set(
        [atom for frame in frames for atom in frame.get_atomic_numbers()])
    nspecies = len(species)
    # test_hypers["n_species"] = nspecies #not functional
    ncen = np.cumsum([len(frame) for frame in frames])[-1]

#--------------------------nu=1------------------------------------------#

    test_hypers["soap_type"] = "RadialSpectrum"
    x = get_feature_vector(test_hypers, frames)
    kernel = np.dot(x, x.T)
    if save_kernel is True:
        np.save('kernel_soap_example_nu1.npy', kernel)

#------------------------------------------nu=2------------------------------#

    test_hypers["soap_type"] = "PowerSpectrum"
    x = get_feature_vector(test_hypers, frames)
    kernel = np.dot(x, x.T)
    if save_kernel is True:
        np.save('kernel_soap_example_nu2.npy', kernel)

#------------------------------------------nu=3-----------------------------#

    frames = read('../tests/reference_data/water_rotations.xyz', ':'+str(nstr))
    species = set(
        [atom for frame in frames for atom in frame.get_atomic_numbers()])
    nspecies = len(species)
    ncen = np.cumsum([len(frame) for frame in frames])[-1]
    nmax = 9
    lmax = 2
    test_hypers["soap_type"] = "BiSpectrum"
    test_hypers["inversion_symmetry"] = False
    test_hypers["max_radial"] = nmax
    test_hypers["max_angular"] = lmax
    x = get_feature_vector(test_hypers, frames)
    kernel = np.dot(x, x.T)
    if save_kernel is True:
        np.save('kernel_soap_example_nu3.npy', kernel)

#------------------dump json reference data--------------------------------#

    if json_dump == True:
        dump_reference_json()

##############################################################################


if __name__ == '__main__':
    parser = argparse.ArgumentParser()
    parser.add_argument('-json_dump', action='store_true',
                        help='Switch for dumping json')
    parser.add_argument('-save_kernel', action='store_true',
                        help='Switch for dumping json')
    args = parser.parse_args()
    main(args.json_dump, args.save_kernel)<|MERGE_RESOLUTION|>--- conflicted
+++ resolved
@@ -1,7 +1,3 @@
-import rascal
-from rascal.utils import ostream_redirect
-from rascal.representations import SphericalInvariants
-import rascal.lib as lrl
 from ase.io import read
 import numpy as np
 import argparse
@@ -10,14 +6,10 @@
 import sys
 sys.path.insert(0, '../build/')
 
-<<<<<<< HEAD
-
-=======
 import rascal
 from rascal.utils import ostream_redirect
 from rascal.representations import SphericalInvariants
 import rascal.lib as lrl
->>>>>>> dab488b2
 ############################################################################
 
 
